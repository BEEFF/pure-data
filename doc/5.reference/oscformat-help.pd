<<<<<<< HEAD
#N canvas 531 23 690 771 12;
#X msg 55 549 format b;
#X msg 69 146 1 2 3;
#X obj 69 267 oscformat cat horse pig;
#X msg 91 202 set dog ferret;
#X msg 89 229 set mouse banana;
#X obj 90 316 oscparse;
#X obj 69 378 print packet;
#X msg 77 173 4 5 weasel 6 7 rat;
#X obj 137 654 oscparse;
#X obj 137 679 print parse-output;
#X obj 39 666 print packet;
#X msg 39 496 -1 1 2 mule 4 5;
#X msg 67 596 format ifisf;
#X obj 39 624 oscformat -f b wombat;
#X msg 27 468 5 6 7 squirrel;
#X msg 62 573 format fiiib;
#X text 246 266 creation arguments are OSC address;
#X text 125 136 OSC messages with numbers and symbols. Except as shown
below the message will contain 'float' and 'string' data.;
#X msg 243 379 disconnect;
#X obj 224 405 netsend -u -b;
#X msg 233 354 connect localhost 5000;
#X obj 225 304 list prepend send;
#X obj 225 329 list trim;
#X obj 90 341 print reassembled;
#X text 42 725 see also:;
#X text 413 724 updated for Pd version 0.46;
#X obj 251 725 list;
#X obj 120 725 oscparse;
#X obj 191 725 netsend;
#X text 32 52 oscformat makes OSC packets suitable for sending over
=======
#N canvas 51 42 758 768 12;
#X text 36 11 oscformat - convert lists to Open Sound Control (OSC)
packets, f 61;
#X msg 72 560 format b;
#X msg 72 147 1 2 3;
#X obj 72 268 oscformat cat horse pig;
#X msg 94 203 set dog ferret;
#X msg 92 230 set mouse banana;
#X obj 180 302 oscparse;
#X obj 72 301 print packet;
#X msg 80 174 4 5 weasel 6 7 rat;
#X obj 148 661 oscparse;
#X obj 148 686 print parse-output;
#X obj 42 662 print packet;
#X msg 57 507 -1 1 2 mule 4 5;
#X msg 69 605 format ifisf;
#X obj 42 635 oscformat -f b wombat;
#X msg 45 479 5 6 7 squirrel;
#X msg 70 582 format fiiib;
#X text 270 266 creation arguments are OSC address;
#X text 138 137 OSC messages with numbers and symbols. Except as shown
below the message will contain 'float' and 'string' data.;
#X msg 342 379 disconnect;
#X obj 334 406 netsend -u -b;
#X msg 343 355 connect localhost 5000;
#X obj 335 305 list prepend send;
#X obj 335 330 list trim;
#X obj 180 327 print reassembled;
#X text 25 736 see also:;
#X text 381 733 updated for Pd version 0.50.;
#X obj 267 736 list;
#X obj 113 736 oscparse;
#X obj 197 736 netsend;
#X text 29 45 oscformat makes OSC packets suitable for sending over
>>>>>>> 7f0c9f19
the network via netsend (in UDP binary mode). The OSC address (the
strings between the slashes) are given by the creation arguments or
by "set" messages. Incoming lists are output as OSC messages \, byte
by byte., f 70;
#X text 327 379 don't send;
#X text 208 209 set message to change OSC address;
#X text 202 624 the '-f' creation argument initializes the format;
#X msg 47 524 format;
#X text 102 524 no format;
#X text 127 548 a 'blob';
#X text 163 584 mixtures;
#X text 406 353 send as UDP;
#X text 251 447 The format \, if any (initialized or set by a 'format'
message) instructs oscformat to interpret incoming data as integer
\, float \, string \, or 'blob'. Blobs are given as an atom count followed
by that number of elements. (If an elements is a symbol \, its first
byte is sent). If the count is negative \, the entire remaining message
is included in the blob (but the OSC parser will report the actual
number of elements). If the elements aren't exhausted at the end of
the format string \, the default (float and symbol) conversions are
made for the rest., f 55;
#X text 307 652 Note: there's no way using oscparse to distinguish
between floats and integers \, nor to see blobs unambiguously., f
40;
<<<<<<< HEAD
#X obj 27 19 oscformat;
#X text 99 18 - convert lists to Open Sound Control (OSC) packets,
f 53;
#X connect 0 0 13 0;
#X connect 1 0 2 0;
#X connect 2 0 6 0;
#X connect 2 0 21 0;
#X connect 2 0 5 0;
#X connect 3 0 2 0;
#X connect 4 0 2 0;
#X connect 5 0 23 0;
#X connect 7 0 2 0;
#X connect 8 0 9 0;
#X connect 11 0 13 0;
#X connect 12 0 13 0;
#X connect 13 0 10 0;
#X connect 13 0 8 0;
#X connect 14 0 13 0;
#X connect 15 0 13 0;
#X connect 18 0 19 0;
#X connect 20 0 19 0;
#X connect 21 0 22 0;
#X connect 22 0 19 0;
#X connect 33 0 13 0;
=======
#X text 463 304 ("send" is optional for lists in Pd 0.50+);
#X connect 1 0 14 0;
#X connect 2 0 3 0;
#X connect 3 0 7 0;
#X connect 3 0 22 0;
#X connect 3 0 6 0;
#X connect 4 0 3 0;
#X connect 5 0 3 0;
#X connect 6 0 24 0;
#X connect 8 0 3 0;
#X connect 9 0 10 0;
#X connect 12 0 14 0;
#X connect 13 0 14 0;
#X connect 14 0 11 0;
#X connect 14 0 9 0;
#X connect 15 0 14 0;
#X connect 16 0 14 0;
#X connect 19 0 20 0;
#X connect 21 0 20 0;
#X connect 22 0 23 0;
#X connect 23 0 20 0;
#X connect 34 0 14 0;
>>>>>>> 7f0c9f19
<|MERGE_RESOLUTION|>--- conflicted
+++ resolved
@@ -1,37 +1,3 @@
-<<<<<<< HEAD
-#N canvas 531 23 690 771 12;
-#X msg 55 549 format b;
-#X msg 69 146 1 2 3;
-#X obj 69 267 oscformat cat horse pig;
-#X msg 91 202 set dog ferret;
-#X msg 89 229 set mouse banana;
-#X obj 90 316 oscparse;
-#X obj 69 378 print packet;
-#X msg 77 173 4 5 weasel 6 7 rat;
-#X obj 137 654 oscparse;
-#X obj 137 679 print parse-output;
-#X obj 39 666 print packet;
-#X msg 39 496 -1 1 2 mule 4 5;
-#X msg 67 596 format ifisf;
-#X obj 39 624 oscformat -f b wombat;
-#X msg 27 468 5 6 7 squirrel;
-#X msg 62 573 format fiiib;
-#X text 246 266 creation arguments are OSC address;
-#X text 125 136 OSC messages with numbers and symbols. Except as shown
-below the message will contain 'float' and 'string' data.;
-#X msg 243 379 disconnect;
-#X obj 224 405 netsend -u -b;
-#X msg 233 354 connect localhost 5000;
-#X obj 225 304 list prepend send;
-#X obj 225 329 list trim;
-#X obj 90 341 print reassembled;
-#X text 42 725 see also:;
-#X text 413 724 updated for Pd version 0.46;
-#X obj 251 725 list;
-#X obj 120 725 oscparse;
-#X obj 191 725 netsend;
-#X text 32 52 oscformat makes OSC packets suitable for sending over
-=======
 #N canvas 51 42 758 768 12;
 #X text 36 11 oscformat - convert lists to Open Sound Control (OSC)
 packets, f 61;
@@ -66,20 +32,19 @@
 #X obj 113 736 oscparse;
 #X obj 197 736 netsend;
 #X text 29 45 oscformat makes OSC packets suitable for sending over
->>>>>>> 7f0c9f19
 the network via netsend (in UDP binary mode). The OSC address (the
 strings between the slashes) are given by the creation arguments or
 by "set" messages. Incoming lists are output as OSC messages \, byte
-by byte., f 70;
-#X text 327 379 don't send;
-#X text 208 209 set message to change OSC address;
-#X text 202 624 the '-f' creation argument initializes the format;
-#X msg 47 524 format;
-#X text 102 524 no format;
-#X text 127 548 a 'blob';
-#X text 163 584 mixtures;
-#X text 406 353 send as UDP;
-#X text 251 447 The format \, if any (initialized or set by a 'format'
+by byte., f 61;
+#X text 437 379 don't send;
+#X text 226 205 set message to change OSC address;
+#X text 232 632 the '-f' creation argument initializes the format;
+#X msg 73 535 format;
+#X text 142 535 no format;
+#X text 150 558 a 'blob';
+#X text 180 593 mixtures;
+#X text 530 354 send as UDP;
+#X text 258 452 The format \, if any (initialized or set by a 'format'
 message) instructs oscformat to interpret incoming data as integer
 \, float \, string \, or 'blob'. Blobs are given as an atom count followed
 by that number of elements. (If an elements is a symbol \, its first
@@ -87,36 +52,10 @@
 is included in the blob (but the OSC parser will report the actual
 number of elements). If the elements aren't exhausted at the end of
 the format string \, the default (float and symbol) conversions are
-made for the rest., f 55;
-#X text 307 652 Note: there's no way using oscparse to distinguish
+made for the rest.;
+#X text 306 666 Note: there's no way using oscparse to distinguish
 between floats and integers \, nor to see blobs unambiguously., f
 40;
-<<<<<<< HEAD
-#X obj 27 19 oscformat;
-#X text 99 18 - convert lists to Open Sound Control (OSC) packets,
-f 53;
-#X connect 0 0 13 0;
-#X connect 1 0 2 0;
-#X connect 2 0 6 0;
-#X connect 2 0 21 0;
-#X connect 2 0 5 0;
-#X connect 3 0 2 0;
-#X connect 4 0 2 0;
-#X connect 5 0 23 0;
-#X connect 7 0 2 0;
-#X connect 8 0 9 0;
-#X connect 11 0 13 0;
-#X connect 12 0 13 0;
-#X connect 13 0 10 0;
-#X connect 13 0 8 0;
-#X connect 14 0 13 0;
-#X connect 15 0 13 0;
-#X connect 18 0 19 0;
-#X connect 20 0 19 0;
-#X connect 21 0 22 0;
-#X connect 22 0 19 0;
-#X connect 33 0 13 0;
-=======
 #X text 463 304 ("send" is optional for lists in Pd 0.50+);
 #X connect 1 0 14 0;
 #X connect 2 0 3 0;
@@ -138,5 +77,4 @@
 #X connect 21 0 20 0;
 #X connect 22 0 23 0;
 #X connect 23 0 20 0;
-#X connect 34 0 14 0;
->>>>>>> 7f0c9f19
+#X connect 34 0 14 0;