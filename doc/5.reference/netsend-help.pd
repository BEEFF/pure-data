<<<<<<< HEAD
#N canvas 208 76 1134 597 12;
#X obj 47 368 netsend;
#X msg 47 208 connect localhost 3000;
#X msg 63 340 send foo \$1;
#X floatatom 63 313 0 0 0 0 - - -;
#X msg 53 287 disconnect;
#X msg 258 342 send foo \$1;
#X msg 249 285 disconnect;
#X msg 241 208 connect localhost 3001;
#X floatatom 47 395 0 0 0 0 - - -;
#X floatatom 241 394 0 0 0 0 - - -;
#X text 715 284 Close the connection;
#X obj 930 485 netreceive;
#X text 854 484 see also:;
#X obj 652 475 netsend 1;
#X text 733 474 (UDP);
#X text 80 536 An old (pre-0.45) calling convention is provided for
compatibility: a single float argument \, "0" or "1" for TCP or UDP
respectively:, f 69;
#X obj 241 367 netsend -u;
#X text 762 369 creation arguments:;
#X text 830 388 optional -u flag for UDP;
#X text 830 407 optional -b flag for binary;
#X floatatom 258 315 0 0 0 0 - - -;
#X text 679 316 Send messages to "foo" on remote machine;
#X text 98 187 TCP \, ascii;
#X text 316 184 UDP \, ascii;
#X msg 441 286 disconnect;
#X floatatom 433 395 0 0 0 0 - - -;
#X floatatom 455 314 0 0 0 0 - - -;
#X msg 455 341 send 1 2 3 \$1;
#X msg 433 209 connect localhost 3002;
#X msg 635 285 disconnect;
#X floatatom 626 395 0 0 0 0 - - -;
#X floatatom 643 316 0 0 0 0 - - -;
#X text 675 182 UDP \, binary;
#X msg 643 343 send 1 2 3 \$1;
#X obj 626 368 netsend -u -b;
#X text 482 182 TCP \, binary;
#X text 817 199 Connect to "localhost" port number, f 22;
#X obj 433 368 netsend -b;
#X msg 626 209 connect localhost 3003;
#X text 533 122 The Pd distribution includes "pdsend" and "pdreceive"
standalone programs that work with netsend/netreceive in ASCII mode.
, f 64;
#X text 37 71 The Netsend object connects to another machine over the
network for sending TCP ("stream") or UDP ("datagram") messages. An
outlet reports whether the connection is open or not. A connection
request should specify the name or IP address of the other host and
the port number. There should be a "netreceive" on the remote host
with a matching port number., f 68;
#X text 531 36 By default the messages are ASCII text messages compatible
with Pd (i.e. \, numbers and symbols terminated with a semicolon --
the "FUDI" protocol). The "-b" creation argument specifies binary messages
instead \, which appear in Pd as lists of numbers from 0 to 255 (You
could use this to send OSC messages \, for example.), f 69;
#X obj 93 396 print backward;
#X obj 500 401 print backward;
#X text 79 444 First outlet is nonzero if connection is open \, zero
otherwise., f 62;
#X obj 308 394 print backward;
#X obj 714 398 print backward;
#X text 792 536 updated for Pd version 0.47;
#X text 79 466 Second outlet outputs messages sent back from netreceive
object. In TCP mode this works for any established connection. In UDP
you have to send at least one message forward through the connection
for backward messages to find their way back., f 71;
#X msg 575 250 connect localhost 3003 3010;
#X text 876 237 an additional port argument;
#X text 878 269 messages sent back from receiver;
#X text 876 253 specifies port number for;
#X obj 50 36 netsend;
#X text 107 34 - send Pd messages over a network;
#X connect 0 0 8 0;
#X connect 0 1 42 0;
=======
#N canvas 80 50 1119 641 12;
#X obj 38 376 netsend;
#X msg 38 218 connect localhost 3000;
#X msg 47 351 send foo \$1;
#X floatatom 47 325 0 0 0 0 - - -;
#X msg 38 298 disconnect;
#X msg 233 351 send foo \$1;
#X msg 216 298 disconnect;
#X msg 216 218 connect localhost 3001;
#X floatatom 38 407 0 0 0 0 - - -;
#X floatatom 216 407 0 0 0 0 - - -;
#X text 713 298 Close the connection;
#X obj 175 599 netreceive;
#X text 84 599 see also:;
#X obj 557 522 netsend 1;
#X text 642 521 (UDP);
#X obj 216 376 netsend -u;
#X text 772 377 creation arguments:;
#X text 840 399 optional -u flag for UDP;
#X text 840 418 optional -b flag for binary;
#X floatatom 233 325 0 0 0 0 - - -;
#X msg 412 298 disconnect;
#X floatatom 412 407 0 0 0 0 - - -;
#X floatatom 429 325 0 0 0 0 - - -;
#X msg 412 218 connect localhost 3002;
#X msg 617 298 disconnect;
#X floatatom 617 407 0 0 0 0 - - -;
#X floatatom 634 325 0 0 0 0 - - -;
#X text 657 195 UDP \, binary;
#X obj 617 376 netsend -u -b;
#X text 452 195 TCP \, binary;
#X text 808 207 Connect to "localhost" port number, f 22;
#X obj 412 376 netsend -b;
#X msg 617 218 connect localhost 3003;
#X text 34 98 By default the messages are ASCII text messages compatible
with Pd (i.e. \, numbers and symbols terminated with a semicolon --
the "FUDI" protocol). The "-b" creation argument specifies binary messages
instead \, which appear in Pd as lists of numbers from 0 to 255 (You
could use this to send OSC messages \, for example.), f 132;
#X obj 84 407 print backward;
#X obj 479 407 print backward;
#X text 36 450 First outlet is nonzero if connection is open \, zero
otherwise., f 62;
#X obj 283 407 print backward;
#X obj 705 407 print backward;
#X text 36 475 Second outlet outputs messages sent back from netreceive
object. In TCP mode this works for any established connection. In UDP
you have to send at least one message forward through the connection
for backward messages to find their way back., f 121;
#X msg 637 259 connect localhost 3003 3010;
#X text 867 245 an additional port argument;
#X text 867 277 messages sent back from receiver;
#X text 867 261 specifies port number for;
#X text 35 514 An old (pre-0.45) calling convention is provided for
compatibility \, a single float argument "0" or "1" for TCP or UDP
respectively:, f 68;
#X text 900 599 updated for Pd version 0.50.;
#X text 35 36 The netsend object connects to another machine over the
network for sending TCP ("stream") or UDP ("datagram") messages. An
outlet reports whether the connection is open or not. A connection
request should specify the name or IP address of the other host and
the port number. There should be a "netreceive" on the remote host
with a matching port number., f 132;
#X text 147 12 netsend -- send Pd messages over a network;
#X text 35 554 As of 0.50+ \, Pd supports IPv6 addresses \, netsend
-u (UDP) is fully "connectionless" and no longer closes if no one receives
a UDP message \, and netsend (TCP) has a settable connect timeout which
defaults to 10 seconds., f 115;
#X msg 425 247 timeout 3000;
#X text 520 242 TCP connect timeout (ms), f 13;
#N canvas 157 82 527 376 IP 0;
#X obj 53 332 netsend -u;
#X msg 149 260 disconnect;
#X text 326 191 IPv4 multicast;
#X text 304 223 IPv6 multicast;
#X msg 253 296 send \$1;
#X floatatom 253 261 5 0 0 0 - - -;
#X msg 133 224 connect ff00::114 3005;
#X msg 113 192 connect 239.200.200.200 3005;
#X msg 95 156 connect ::1 3005;
#X msg 76 122 connect 127.0.0.1 3005;
#X msg 53 88 connect localhost 3005;
#X text 225 87 IPv4 messages (default);
#X text 246 121 IPv4 messages;
#X text 228 155 IPv6 messages;
#X text 20 16 As of Pd 0.50+ \, netsend supports sending IPv6 and multicast
messages. Also \, it will try to detect the IP version based on the
given address or hostname. Hostname resolution favors IPv4 results
for backwards compatibility., f 70;
#X obj 343 334 netsend;
#X msg 356 304 send \$1;
#X floatatom 356 280 5 0 0 0 - - -;
#X msg 343 253 connect ::1 3005;
#X connect 1 0 0 0;
#X connect 4 0 0 0;
#X connect 5 0 4 0;
#X connect 6 0 0 0;
#X connect 7 0 0 0;
#X connect 8 0 0 0;
#X connect 9 0 0 0;
#X connect 10 0 0 0;
#X connect 16 0 15 0;
#X connect 17 0 16 0;
#X connect 18 0 15 0;
#X restore 873 559 pd IP version and multicast;
#X text 447 273 don't set it too low!;
#X msg 634 351 1 2 3 \$1;
#X msg 429 351 send 1 2 3 \$1;
#X text 707 351 lists work like "send" (Pd 0.50+);
#X text 33 160 The Pd distribution includes "pdsend" and "pdreceive"
standalone programs that work with netsend/netreceive in FUDI mode.
, f 122;
#X text 80 195 TCP \, FUDI;
#X text 266 195 UDP \, FUDI;
#X connect 0 0 8 0;
#X connect 0 1 34 0;
>>>>>>> 7f0c9f19
#X connect 1 0 0 0;
#X connect 2 0 0 0;
#X connect 3 0 2 0;
#X connect 4 0 0 0;
<<<<<<< HEAD
#X connect 5 0 16 0;
#X connect 6 0 16 0;
#X connect 7 0 16 0;
#X connect 16 0 9 0;
#X connect 16 1 45 0;
#X connect 20 0 5 0;
#X connect 24 0 37 0;
#X connect 26 0 27 0;
#X connect 27 0 37 0;
#X connect 28 0 37 0;
#X connect 29 0 34 0;
#X connect 31 0 33 0;
#X connect 33 0 34 0;
#X connect 34 0 30 0;
#X connect 34 1 46 0;
#X connect 37 0 25 0;
#X connect 37 1 43 0;
#X connect 38 0 34 0;
#X connect 49 0 34 0;
=======
#X connect 5 0 15 0;
#X connect 6 0 15 0;
#X connect 7 0 15 0;
#X connect 15 0 9 0;
#X connect 15 1 37 0;
#X connect 19 0 5 0;
#X connect 20 0 31 0;
#X connect 22 0 54 0;
#X connect 23 0 31 0;
#X connect 24 0 28 0;
#X connect 26 0 53 0;
#X connect 28 0 25 0;
#X connect 28 1 38 0;
#X connect 31 0 21 0;
#X connect 31 1 35 0;
#X connect 32 0 28 0;
#X connect 40 0 28 0;
#X connect 49 0 31 0;
#X connect 53 0 28 0;
#X connect 54 0 31 0;
>>>>>>> 7f0c9f19
<|MERGE_RESOLUTION|>--- conflicted
+++ resolved
@@ -1,80 +1,3 @@
-<<<<<<< HEAD
-#N canvas 208 76 1134 597 12;
-#X obj 47 368 netsend;
-#X msg 47 208 connect localhost 3000;
-#X msg 63 340 send foo \$1;
-#X floatatom 63 313 0 0 0 0 - - -;
-#X msg 53 287 disconnect;
-#X msg 258 342 send foo \$1;
-#X msg 249 285 disconnect;
-#X msg 241 208 connect localhost 3001;
-#X floatatom 47 395 0 0 0 0 - - -;
-#X floatatom 241 394 0 0 0 0 - - -;
-#X text 715 284 Close the connection;
-#X obj 930 485 netreceive;
-#X text 854 484 see also:;
-#X obj 652 475 netsend 1;
-#X text 733 474 (UDP);
-#X text 80 536 An old (pre-0.45) calling convention is provided for
-compatibility: a single float argument \, "0" or "1" for TCP or UDP
-respectively:, f 69;
-#X obj 241 367 netsend -u;
-#X text 762 369 creation arguments:;
-#X text 830 388 optional -u flag for UDP;
-#X text 830 407 optional -b flag for binary;
-#X floatatom 258 315 0 0 0 0 - - -;
-#X text 679 316 Send messages to "foo" on remote machine;
-#X text 98 187 TCP \, ascii;
-#X text 316 184 UDP \, ascii;
-#X msg 441 286 disconnect;
-#X floatatom 433 395 0 0 0 0 - - -;
-#X floatatom 455 314 0 0 0 0 - - -;
-#X msg 455 341 send 1 2 3 \$1;
-#X msg 433 209 connect localhost 3002;
-#X msg 635 285 disconnect;
-#X floatatom 626 395 0 0 0 0 - - -;
-#X floatatom 643 316 0 0 0 0 - - -;
-#X text 675 182 UDP \, binary;
-#X msg 643 343 send 1 2 3 \$1;
-#X obj 626 368 netsend -u -b;
-#X text 482 182 TCP \, binary;
-#X text 817 199 Connect to "localhost" port number, f 22;
-#X obj 433 368 netsend -b;
-#X msg 626 209 connect localhost 3003;
-#X text 533 122 The Pd distribution includes "pdsend" and "pdreceive"
-standalone programs that work with netsend/netreceive in ASCII mode.
-, f 64;
-#X text 37 71 The Netsend object connects to another machine over the
-network for sending TCP ("stream") or UDP ("datagram") messages. An
-outlet reports whether the connection is open or not. A connection
-request should specify the name or IP address of the other host and
-the port number. There should be a "netreceive" on the remote host
-with a matching port number., f 68;
-#X text 531 36 By default the messages are ASCII text messages compatible
-with Pd (i.e. \, numbers and symbols terminated with a semicolon --
-the "FUDI" protocol). The "-b" creation argument specifies binary messages
-instead \, which appear in Pd as lists of numbers from 0 to 255 (You
-could use this to send OSC messages \, for example.), f 69;
-#X obj 93 396 print backward;
-#X obj 500 401 print backward;
-#X text 79 444 First outlet is nonzero if connection is open \, zero
-otherwise., f 62;
-#X obj 308 394 print backward;
-#X obj 714 398 print backward;
-#X text 792 536 updated for Pd version 0.47;
-#X text 79 466 Second outlet outputs messages sent back from netreceive
-object. In TCP mode this works for any established connection. In UDP
-you have to send at least one message forward through the connection
-for backward messages to find their way back., f 71;
-#X msg 575 250 connect localhost 3003 3010;
-#X text 876 237 an additional port argument;
-#X text 878 269 messages sent back from receiver;
-#X text 876 253 specifies port number for;
-#X obj 50 36 netsend;
-#X text 107 34 - send Pd messages over a network;
-#X connect 0 0 8 0;
-#X connect 0 1 42 0;
-=======
 #N canvas 80 50 1119 641 12;
 #X obj 38 376 netsend;
 #X msg 38 218 connect localhost 3000;
@@ -191,32 +114,10 @@
 #X text 266 195 UDP \, FUDI;
 #X connect 0 0 8 0;
 #X connect 0 1 34 0;
->>>>>>> 7f0c9f19
 #X connect 1 0 0 0;
 #X connect 2 0 0 0;
 #X connect 3 0 2 0;
 #X connect 4 0 0 0;
-<<<<<<< HEAD
-#X connect 5 0 16 0;
-#X connect 6 0 16 0;
-#X connect 7 0 16 0;
-#X connect 16 0 9 0;
-#X connect 16 1 45 0;
-#X connect 20 0 5 0;
-#X connect 24 0 37 0;
-#X connect 26 0 27 0;
-#X connect 27 0 37 0;
-#X connect 28 0 37 0;
-#X connect 29 0 34 0;
-#X connect 31 0 33 0;
-#X connect 33 0 34 0;
-#X connect 34 0 30 0;
-#X connect 34 1 46 0;
-#X connect 37 0 25 0;
-#X connect 37 1 43 0;
-#X connect 38 0 34 0;
-#X connect 49 0 34 0;
-=======
 #X connect 5 0 15 0;
 #X connect 6 0 15 0;
 #X connect 7 0 15 0;
@@ -236,5 +137,4 @@
 #X connect 40 0 28 0;
 #X connect 49 0 31 0;
 #X connect 53 0 28 0;
-#X connect 54 0 31 0;
->>>>>>> 7f0c9f19
+#X connect 54 0 31 0;