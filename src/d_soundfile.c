/* Copyright (c) 1997-1999 Miller Puckette. Updated 2019 Dan Wilcox.
* For information on usage and redistribution, and for a DISCLAIMER OF ALL
* WARRANTIES, see the file, "LICENSE.txt," in this distribution.  */

/* this file contains, first, a collection of soundfile access routines, a
sort of soundfile library.  Second, the "soundfiler" object is defined which
uses the routines to read or write soundfiles, synchronously, from garrays.
These operations are not to be done in "real time" as they may have to wait
for disk accesses (even the write routine.)  Finally, the realtime objects
readsf~ and writesf~ are defined which confine disk operations to a separate
thread so that they can be used in real time.  The readsf~ and writesf~
objects use Posix-like threads. */

#include "d_soundfile.h"
#ifdef _WIN32
#include <io.h>
#endif
#include <fcntl.h>
#include <stdio.h>
#include <pthread.h>
#include <errno.h>
#include <math.h>

/* Supported sample formats: linear PCM, 16 or 24 bit int, 32 bit float */

/* TODO: add support for 32 bit int samples? */

#define MAXSFCHANS 64

/* GLIBC large file support */
#ifdef _LARGEFILE64_SOURCE
#define open open64
#endif

/* MSVC uses different naming for these */
#ifdef _MSC_VER
#define O_CREAT  _O_CREAT
#define O_TRUNC  _O_TRUNC
#define O_WRONLY _O_WRONLY
#endif

#define SCALE (1. / (1024. * 1024. * 1024. * 2.))

    /* float sample conversion wrapper */
typedef union _sampleuint {
  t_sample f;
  uint32_t u; /* TODO: make this larger if t_sample is larger than 4 bytes */
} t_sampleuint;

    /* supported file types */
typedef enum _soundfile_filetype
{
    FILETYPE_UNKNOWN = -1,
    FILETYPE_WAVE    =  0,
    FILETYPE_AIFF    =  1,
    FILETYPE_NEXT    =  2,
    FILETYPE_CAFF    =  3
} t_soundfile_filetype;

/* ----- soundfile helpers ----- */

    /** returns min buffer size between the various soundfile types
        TODO: this could probably be a define, but is designed to be
              dynamic for future changes */
static int soundfile_min_headersize()
{
    int size = soundfile_wave_headersize();
    if (size < soundfile_aiff_headersize())
        size = soundfile_aiff_headersize();
    if (size < soundfile_caff_headersize())
        size = soundfile_caff_headersize();
    if (size < soundfile_next_headersize())
        size = soundfile_next_headersize();
    return size;
}

/* ----- soundfile info ----- */

void soundfile_info_clear(t_soundfile_info *info)
{
    memset(info, 0, sizeof(t_soundfile_info));
    info->i_bytelimit = SFMAXBYTES;
}

void soundfile_info_copy(t_soundfile_info *dst, const t_soundfile_info *src)
{
    memcpy(dst, src, sizeof(t_soundfile_info));
}

void soundfile_info_print(const t_soundfile_info *info)
{
<<<<<<< HEAD
    printf("%d %d %d %d %s %lld %d\n", info->i_samplerate, info->i_nchannels,
=======
    printf("%d %d %d %ld %s %ld %d\n", info->i_samplerate, info->i_nchannels,
>>>>>>> 0de35846
        info->i_bytespersample, info->i_headersize,
        (info->i_bigendian ? "b" : "l"), info->i_bytelimit,
        info->i_bytesperframe);
}

int soundfile_info_swap(const t_soundfile_info *src)
{
    return src->i_bigendian != sys_isbigendian();
}

static void outlet_soundfile_info(t_outlet *out, t_soundfile_info *info)
{
    t_atom info_list[5];
    SETFLOAT((t_atom *)info_list, (t_float)info->i_samplerate);
    SETFLOAT((t_atom *)info_list+1,
        (t_float)(info->i_headersize < 0 ? 0 : info->i_headersize));
    SETFLOAT((t_atom *)info_list+2, (t_float)info->i_nchannels);
    SETFLOAT((t_atom *)info_list+3, (t_float)info->i_bytespersample);
    SETSYMBOL((t_atom *)info_list+4, gensym((info->i_bigendian ? "b" : "l")));
    outlet_list(out, &s_list, 5, (t_atom *)info_list);
}

/* ----- read write ----- */

ssize_t soundfile_readbytes(int fd, off_t offset, char *dst, size_t size)
{
    if (lseek(fd, offset, SEEK_SET) != offset)
        return -1;
    return read(fd, dst, size);
}

ssize_t soundfile_writebytes(int fd, off_t offset, const char *src, size_t size)
{
    if (lseek(fd, offset, SEEK_SET) != offset)
        return -1;
    return write(fd, src, size);
}

/* ----- byte swappers ----- */

int sys_isbigendian(void)
{
    unsigned short s = 1;
    unsigned char c = *(char *)(&s);
    return (c == 0);
}

uint64_t swap8(uint64_t n, int doit)
{
    if (doit)
        return (((n >> 56) & 0x00000000000000ffULL) |
                ((n >> 40) & 0x000000000000ff00ULL) |
                ((n >> 24) & 0x0000000000ff0000ULL) |
                ((n >>  8) & 0x00000000ff000000ULL) |
                ((n <<  8) & 0x000000ff00000000ULL) |
                ((n << 24) & 0x0000ff0000000000ULL) |
                ((n << 40) & 0x00ff000000000000ULL) |
                ((n << 56) & 0xff00000000000000ULL));
    return (n);
}

int64_t swap8s(int64_t n, int doit)
{
    if (doit)
    {
        n = ((n <<  8) & 0xff00ff00ff00ff00ULL) |
            ((n >>  8) & 0x00ff00ff00ff00ffULL);
        n = ((n << 16) & 0xffff0000ffff0000ULL) |
            ((n >> 16) & 0x0000ffff0000ffffULL );
        return (n << 32) | ((n >> 32) & 0xffffffffULL);
    }
    return n;
}

uint32_t swap4(uint32_t n, int doit)
{
    if (doit)
<<<<<<< HEAD
        return (((n & 0x0000ff) << 24) | ((n & 0x0000ff00) <<  8) |
                ((n & 0xff0000) >>  8) | ((n & 0xff000000) >> 24));
    return (n);
=======
        return (((n & 0xff) << 24) | ((n & 0xff00) << 8) |
            ((n & 0xff0000) >> 8) | ((n & 0xff000000) >> 24));
    else return n;
}

int32_t swap4s(int32_t n, int doit)
{
    if (doit)
    {
        n = ((n << 8) & 0xff00ff00) | ((n >> 8) & 0xff00ff);
        return (n << 16) | ((n >> 16) & 0xffff);
    }
    return n;
>>>>>>> 0de35846
}

uint16_t swap2(uint32_t n, int doit)
{
    if (doit)
<<<<<<< HEAD
        return (((n & 0x00ff) << 8) | ((n & 0xff00) >> 8));
    return (n);
=======
        return (((n & 0xff) << 8) | ((n & 0xff00) >> 8));
    else return n;
>>>>>>> 0de35846
}

void swapstring(char *foo, int doit)
{
    if (doit)
    {
        char a = foo[0], b = foo[1], c = foo[2], d = foo[3];
        foo[0] = d; foo[1] = c; foo[2] = b; foo[3] = a;
    }
}

<<<<<<< HEAD
void swapstring8(char *foo, int doit)
{
    if (doit)
    {
        char a = foo[0], b = foo[1], c = foo[2], d = foo[3],
             e = foo[4], f = foo[5], g = foo[6], h = foo[7];
        foo[0] = h; foo[1] = g; foo[2] = f; foo[3] = e;
        foo[4] = d; foo[5] = c; foo[6] = b; foo[7] = a;
    }
}

double swapdouble(double n, int doit) {
    if (doit) {
        swapstring8((char *)&n, 1);
    }
    return n;
}

/******************** soundfile access routines **********************/
=======
/* ----------------------- soundfile access routines ----------------------- */
>>>>>>> 0de35846

    /** This routine opens a file, looks for either a supported file format
        header, seeks to end of it, and fills in the soundfile header info
        values. Only 2- and 3-byte fixed-point samples and 4-byte floating point
        samples are supported.  If info->i_headersize is nonzero, the caller
        should supply the number of channels, endinanness, and bytes per sample;
        the header is ignored.  Otherwise, the routine tries to read the header
        and fill in the properties. */
int open_soundfile_via_fd(int fd, t_soundfile_info *info, size_t skipframes)
{
    t_soundfile_info i;
    off_t offset;
    errno = 0;
    if (info->i_headersize >= 0) /* header detection overridden */
        soundfile_info_copy(&i, info);
    else
    {
        char buf[SFHDRBUFSIZE];
        ssize_t bytesread = read(fd, buf, soundfile_min_headersize());
        t_soundfile_filetype filetype = FILETYPE_UNKNOWN;

            /* check header for filetype */
        if (soundfile_wave_isheader(buf, bytesread))
            filetype = FILETYPE_WAVE;
        else if (soundfile_aiff_isheader(buf, bytesread))
            filetype = FILETYPE_AIFF;
        else if (soundfile_caff_isheader(buf, bytesread))
            filetype = FILETYPE_CAFF;
        else if (soundfile_next_isheader(buf, bytesread))
            filetype = FILETYPE_NEXT;
        else goto badheader;

            /* rewind and read header */
        if (lseek(fd, 0, SEEK_SET) < 0)
            return -1;
        soundfile_info_clear(&i);
        switch (filetype)
        {
            case FILETYPE_WAVE:
                if (!soundfile_wave_readheader(fd, &i)) goto badheader;
                break;
            case FILETYPE_AIFF:
                if (!soundfile_aiff_readheader(fd, &i)) goto badheader;
                break;
            case FILETYPE_CAFF:
                if (!soundfile_caff_readheader(fd, &i)) goto badheader;
                break;
            case FILETYPE_NEXT:
                if (!soundfile_next_readheader(fd, &i)) goto badheader;
                break;
            default: goto badheader;
        }
    }

        /* seek past header and any sample frames to skip */
    offset = i.i_headersize + (i.i_bytesperframe * skipframes);
    if (lseek(fd, offset, 0) != offset)
        return -1;
    i.i_bytelimit -= i.i_bytesperframe * skipframes;
    if (i.i_bytelimit < 0)
        i.i_bytelimit = 0;

        /* copy sample format back to caller */
    soundfile_info_copy(info, &i);
    return fd;

badheader:
        /* the header wasn't recognized.  We're threadable here so let's not
        print out the error... */
    errno = EIO;
    return -1;
}

    /** open a soundfile, using open_via_path().  This is used by readsf~ in
        a not-perfectly-threadsafe way.  LATER replace with a thread-hardened
        version of open_soundfile_via_canvas() */
int open_soundfile(const char *dirname, const char *filename,
    t_soundfile_info *info, size_t skipframes)
{
    char buf[SFHDRBUFSIZE], *bufptr;
    int fd, sf_fd;
    fd = open_via_path(dirname, filename, "", buf, &bufptr, SFHDRBUFSIZE, 1);
    if (fd < 0)
        return -1;
    sf_fd = open_soundfile_via_fd(fd, info, skipframes);
    if (sf_fd < 0)
        sys_close(fd);
    return sf_fd;
}

    /** open a soundfile, using open_via_canvas().  This is used by readsf~ in
        a not-perfectly-threadsafe way.  LATER replace with a thread-hardened
        version of open_soundfile_via_canvas() */
int open_soundfile_via_canvas(t_canvas *canvas, const char *filename,
    t_soundfile_info *info, size_t skipframes)
{
    char buf[SFHDRBUFSIZE], *bufptr;
    int fd, sf_fd;
    fd = canvas_open(canvas, filename, "", buf, &bufptr, SFHDRBUFSIZE, 1);
    if (fd < 0)
        return -1;
    sf_fd = open_soundfile_via_fd(fd, info, skipframes);
    if (sf_fd < 0)
        sys_close(fd);
    return sf_fd;
}

static void soundfile_xferin_sample(const t_soundfile_info *info, int nvecs,
    t_sample **vecs, size_t framesread, unsigned char *buf, size_t nframes)
{
    int nchannels = (info->i_nchannels < nvecs ? info->i_nchannels : nvecs), i;
    size_t j;
    unsigned char *sp, *sp2;
    t_sample *fp;
    for (i = 0, sp = buf; i < nchannels; i++, sp += info->i_bytespersample)
    {
        if (info->i_bytespersample == 2)
        {
            if (info->i_bigendian)
            {
                for (j = 0, sp2 = sp, fp = vecs[i] + framesread;
                    j < nframes; j++, sp2 += info->i_bytesperframe, fp++)
                        *fp = SCALE * ((sp2[0] << 24) | (sp2[1] << 16));
            }
            else
            {
                for (j = 0, sp2 = sp, fp = vecs[i] + framesread;
                    j < nframes; j++, sp2 += info->i_bytesperframe, fp++)
                        *fp = SCALE * ((sp2[1] << 24) | (sp2[0] << 16));
            }
        }
        else if (info->i_bytespersample == 3)
        {
            if (info->i_bigendian)
            {
                for (j = 0, sp2 = sp, fp = vecs[i] + framesread;
                    j < nframes; j++, sp2 += info->i_bytesperframe, fp++)
                        *fp = SCALE * ((sp2[0] << 24) | (sp2[1] << 16) |
                                       (sp2[2] << 8));
            }
            else
            {
                for (j = 0, sp2 = sp, fp = vecs[i] + framesread;
                    j < nframes; j++, sp2 += info->i_bytesperframe, fp++)
                        *fp = SCALE * ((sp2[2] << 24) | (sp2[1] << 16) |
                                       (sp2[0] << 8));
            }
        }
        else if (info->i_bytespersample == 4)
        {
            t_sampleuint f2;
            if (info->i_bigendian)
            {
                for (j = 0, sp2 = sp, fp = vecs[i] + framesread;
                    j < nframes; j++, sp2 += info->i_bytesperframe, fp++)
                {
                    f2.u = ((sp2[0] << 24) | (sp2[1] << 16) |
                            (sp2[2] << 8)  |  sp2[3]);
                    *fp = f2.f;
                }
            }
            else
            {
                for (j = 0, sp2 = sp, fp = vecs[i] + framesread;
                    j < nframes; j++, sp2 += info->i_bytesperframe, fp++)
                {
                    f2.u = ((sp2[3] << 24) | (sp2[2] << 16) |
                            (sp2[1] << 8)  |  sp2[0]);
                    *fp = f2.f;
                }
            }
        }
    }
        /* zero out other outputs */
    for (i = info->i_nchannels; i < nvecs; i++)
        for (j = nframes, fp = vecs[i]; j--;)
            *fp++ = 0;
}

static void soundfile_xferin_words(const t_soundfile_info *info, int nvecs,
    t_word **vecs, size_t framesread, unsigned char *buf, size_t nframes)
{
    unsigned char *sp, *sp2;
    t_word *wp;
    int nchannels = (info->i_nchannels < nvecs ? info->i_nchannels : nvecs), i;
    size_t j;
    for (i = 0, sp = buf; i < nchannels; i++, sp += info->i_bytespersample)
    {
        if (info->i_bytespersample == 2)
        {
            if (info->i_bigendian)
            {
                for (j = 0, sp2 = sp, wp = vecs[i] + framesread;
                    j < nframes; j++, sp2 += info->i_bytesperframe, wp++)
                        wp->w_float = SCALE * ((sp2[0] << 24) | (sp2[1] << 16));
            }
            else
            {
                for (j = 0, sp2 = sp, wp = vecs[i] + framesread;
                    j < nframes; j++, sp2 += info->i_bytesperframe, wp++)
                        wp->w_float = SCALE * ((sp2[1] << 24) | (sp2[0] << 16));
            }
        }
        else if (info->i_bytespersample == 3)
        {
            if (info->i_bigendian)
            {
                for (j = 0, sp2 = sp, wp = vecs[i] + framesread;
                    j < nframes; j++, sp2 += info->i_bytesperframe, wp++)
                        wp->w_float = SCALE * ((sp2[0] << 24) | (sp2[1] << 16) |
                                               (sp2[2] << 8));
            }
            else
            {
                for (j = 0, sp2 = sp, wp = vecs[i] + framesread;
                    j < nframes; j++, sp2 += info->i_bytesperframe, wp++)
                        wp->w_float = SCALE * ((sp2[2] << 24) | (sp2[1] << 16) |
                                               (sp2[0] << 8));
            }
        }
        else if (info->i_bytespersample == 4)
        {
            t_sampleuint f2;
            if (info->i_bigendian)
            {
                for (j = 0, sp2 = sp, wp = vecs[i] + framesread;
                    j < nframes; j++, sp2 += info->i_bytesperframe, wp++)
                {
                    f2.u = ((sp2[0] << 24) | (sp2[1] << 16) |
                            (sp2[2] << 8)  |  sp2[3]);
                    wp->w_float = f2.f;
                }
            }
            else
            {
                for (j = 0, sp2 = sp, wp = vecs[i] + framesread;
                    j < nframes; j++, sp2 += info->i_bytesperframe, wp++)
                {
                    f2.u = ((sp2[3] << 24) | (sp2[2] << 16) |
                            (sp2[1] << 8)  |  sp2[0]);
                    wp->w_float = f2.f;
                }
            }
        }
    }
        /* zero out other outputs */
    for (i = info->i_nchannels; i < nvecs; i++)
        for (j = nframes, wp = vecs[i]; j--;)
            (wp++)->w_float = 0;
}

    /* soundfiler_write ...

<<<<<<< HEAD
    usage: write [flags] filename table ...
    flags:
        -nframes <frames>
        -skip <frames>
        -bytes <bytes per sample>
        -r / -rate <samplerate>
        -normalize
        -wave
        -aiff
        -caff
        -nextstep
        -big
        -little
=======
       usage: write [flags] filename table ...
       flags:
         -nframes <frames>
         -skip <frames>
         -bytes <bytes per sample>
         -r / -rate <samplerate>
         -normalize
         -wave
         -aiff
         -nextstep
         -big
         -little
>>>>>>> 0de35846
    */

typedef struct _soundfiler_writeargs
{
    t_symbol *wa_filesym;             /* file path symbol */
    t_soundfile_filetype wa_filetype; /* file type */
    int wa_samplerate;                /* sample rate */
    int wa_bytespersample;            /* number of bytes per sample */
    int wa_bigendian;                 /* is sample data bigendian? */
    size_t wa_nframes;                /* number of sample frames to write */
    size_t wa_onsetframes;            /* sample frame onset when writing */
    int wa_normalize;                 /* normalize samples? */
} t_soundfiler_writeargs;

/* the routine which actually does the work should LATER also be called
from garray_write16. */

    /** Parse arguments for writing.  The "obj" argument is only for flagging
        errors.  For streaming to a file the "normalize", "onset" and "nframes"
        arguments shouldn't be set but the calling routine flags this. */
static int soundfiler_writeargs_parse(void *obj, int *p_argc, t_atom **p_argv,
    t_soundfiler_writeargs *wa)
{
    int argc = *p_argc;
    t_atom *argv = *p_argv;
    int samplerate = -1, bytespersample = 2, bigendian = 0, endianness = -1;
    size_t nframes = SFMAXFRAMES, onsetframes = 0;
    int normalize = 0;
    t_symbol *filesym;
    t_soundfile_filetype filetype = FILETYPE_UNKNOWN;

    while (argc > 0 && argv->a_type == A_SYMBOL &&
        *argv->a_w.w_symbol->s_name == '-')
    {
        const char *flag = argv->a_w.w_symbol->s_name + 1;
        if (!strcmp(flag, "skip"))
        {
            if (argc < 2 || argv[1].a_type != A_FLOAT ||
                ((onsetframes = argv[1].a_w.w_float) < 0))
                    goto usage;
            argc -= 2; argv += 2;
        }
        else if (!strcmp(flag, "nframes"))
        {
            if (argc < 2 || argv[1].a_type != A_FLOAT ||
                ((nframes = argv[1].a_w.w_float) < 0))
                    goto usage;
            argc -= 2; argv += 2;
        }
        else if (!strcmp(flag, "bytes"))
        {
            if (argc < 2 || argv[1].a_type != A_FLOAT ||
                ((bytespersample = argv[1].a_w.w_float) < 2) ||
                    bytespersample > 4)
                        goto usage;
            argc -= 2; argv += 2;
        }
        else if (!strcmp(flag, "normalize"))
        {
            normalize = 1;
            argc -= 1; argv += 1;
        }
        else if (!strcmp(flag, "wave"))
        {
            filetype = FILETYPE_WAVE;
            argc -= 1; argv += 1;
        }
        else if (!strcmp(flag, "nextstep"))
        {
            filetype = FILETYPE_NEXT;
            argc -= 1; argv += 1;
        }
        else if (!strcmp(flag, "aiff"))
        {
            filetype = FILETYPE_AIFF;
            argc -= 1; argv += 1;
        }
        else if (!strcmp(flag, "caff"))
        {
            filetype = FILETYPE_CAFF;
            argc -= 1; argv += 1;
        }
        else if (!strcmp(flag, "big"))
        {
            endianness = 1;
            argc -= 1; argv += 1;
        }
        else if (!strcmp(flag, "little"))
        {
            endianness = 0;
            argc -= 1; argv += 1;
        }
        else if (!strcmp(flag, "r") || !strcmp(flag, "rate"))
        {
            if (argc < 2 || argv[1].a_type != A_FLOAT ||
                ((samplerate = argv[1].a_w.w_float) <= 0))
                    goto usage;
            argc -= 2; argv += 2;
        }
        else goto usage;
    }
    if (!argc || argv->a_type != A_SYMBOL)
        goto usage;
    filesym = argv->a_w.w_symbol;

        /* check if format not specified and fill in */
    if (filetype == FILETYPE_UNKNOWN)
    {
        if (soundfile_wave_hasextension(filesym->s_name, MAXPDSTRING))
            filetype = FILETYPE_WAVE;
        else if(soundfile_aiff_hasextension(filesym->s_name, MAXPDSTRING))
            filetype = FILETYPE_AIFF;
        else if(soundfile_caff_hasextension(filesym->s_name, MAXPDSTRING))
            filetype = FILETYPE_CAFF;
        else if(soundfile_next_hasextension(filesym->s_name, MAXPDSTRING))
            filetype = FILETYPE_NEXT;
        else
            filetype = FILETYPE_WAVE; /* default */
    }
<<<<<<< HEAD
        /* TODO: handle AIFF floating point samples */
    if (bytespersample == 4)
    {
        if (filetype == FILETYPE_AIFF)
        {
            pd_error(obj, "AIFF 32 bit float not supported");
            goto usage;
        }
    }
        /* check endianness versus file type */
    if (filetype == FILETYPE_WAVE) /* force little endian */
=======

        /* for WAVE force little endian; for nextstep use machine native */
    if (filetype == FILETYPE_WAVE)
>>>>>>> 0de35846
    {
        bigendian = 0;
        if (endianness == 1)
            pd_error(obj, "WAVE file forced to little endian");
    }
    else if (filetype == FILETYPE_AIFF) /* force big endian */
    {
        bigendian = 1;
        if (pd_compatibilitylevel < 51)
        {
                /* older versions can't read AIFF-C needed for little endian */
            if (endianness == 1)
                pd_error(obj, "AIFF file forced to big endian");
                 /* older versions can't read float */
            if (bytespersample == 4)
            {
                pd_error(obj, "AIFF writing 32 bit float not available");
                goto usage;
            }
        }
        else if (endianness == 0)
            bigendian = 0;
    }
    else if (filetype == FILETYPE_CAFF) /* default to big endian */
    {
        if (endianness == -1)
            bigendian = 1;
    }
    else if (endianness == -1) /* machine native */
    {
        bigendian = sys_isbigendian();
    }
    else bigendian = endianness;

    argc--; argv++;

        /* return to caller */
    *p_argc = argc;
    *p_argv = argv;
    wa->wa_filesym = filesym;
    wa->wa_filetype = filetype;
    wa->wa_samplerate = samplerate;
    wa->wa_bytespersample = bytespersample;
    wa->wa_bigendian = bigendian;
    wa->wa_nframes = nframes;
    wa->wa_onsetframes = onsetframes;
    wa->wa_normalize = normalize;
    return 0;
usage:
    return -1;
}

    /** return fd and sets info->i_headersize on success or -1 on failure */
static int create_soundfile(t_canvas *canvas, const char *filename,
    int filetype, size_t nframes, t_soundfile_info *info)
{
    char filenamebuf[MAXPDSTRING], buf2[MAXPDSTRING];
    ssize_t headersize = -1;
    int fd;

        /* create file */
    strncpy(filenamebuf, filename, MAXPDSTRING);
    switch (filetype)
    {
        case FILETYPE_WAVE:
            if (!soundfile_wave_hasextension(filenamebuf, MAXPDSTRING))
                strcat(filenamebuf, ".wav");
            break;
        case FILETYPE_AIFF:
            if (!soundfile_aiff_hasextension(filenamebuf, MAXPDSTRING))
                strcat(filenamebuf, ".aif");
            break;
        case FILETYPE_CAFF:
            if (!soundfile_caff_hasextension(filenamebuf, MAXPDSTRING))
                strcat(filenamebuf, ".caf");
            break;
        case FILETYPE_NEXT:
            if (!soundfile_next_hasextension(filenamebuf, MAXPDSTRING))
                strcat(filenamebuf, ".snd");
            break;
        default: break;
    }
    filenamebuf[MAXPDSTRING-10] = 0;
    canvas_makefilename(canvas, filenamebuf, buf2, MAXPDSTRING);
    if ((fd = sys_open(buf2, O_WRONLY | O_CREAT | O_TRUNC, 0666)) < 0)
        return -1;

        /* write header */
    switch (filetype)
    {
        case FILETYPE_WAVE:
            headersize = soundfile_wave_writeheader(fd, info, nframes); break;
        case FILETYPE_AIFF:
            headersize = soundfile_aiff_writeheader(fd, info, nframes); break;
        case FILETYPE_CAFF:
            headersize = soundfile_caff_writeheader(fd, info, nframes); break;
        case FILETYPE_NEXT:
            headersize = soundfile_next_writeheader(fd, info, nframes); break;
        default: break;
    }

        /* cleanup */
    if (headersize < 0)
    {
        close(fd);
        return -1;
    }
    info->i_headersize = headersize;
    return fd;
}

static void soundfile_finishwrite(void *obj, const char *filename, int fd,
    int filetype, size_t nframes, size_t frameswritten,
    const t_soundfile_info *info)
{
    if (frameswritten >= nframes) return;
    if (nframes < SFMAXFRAMES)
        pd_error(obj, "soundfiler_write: %ld out of %ld frames written",
            frameswritten, nframes);
    switch (filetype)
    {
        case FILETYPE_WAVE:
            if (soundfile_wave_updateheader(fd, info, frameswritten)) return;
            break;
        case FILETYPE_AIFF:
            if (soundfile_aiff_updateheader(fd, info, frameswritten)) return;
            break;
        case FILETYPE_CAFF:
            if(soundfile_caff_updateheader(fd, info, frameswritten)) return;
            break;
        case FILETYPE_NEXT:
            if (soundfile_next_updateheader(fd, info, frameswritten)) return;
            break;
        default: return;
    }
    pd_error(obj, "soundfiler_write: %s: %s", filename, strerror(errno));
}

static void soundfile_xferout_sample(const t_soundfile_info *info,
    t_sample **vecs, unsigned char *buf, size_t nframes, size_t onsetframes,
    t_sample normalfactor)
{
    int i;
    size_t j;
    unsigned char *sp, *sp2;
    t_sample *fp;
    for (i = 0, sp = buf; i < info->i_nchannels; i++,
        sp += info->i_bytespersample)
    {
        if (info->i_bytespersample == 2)
        {
            t_sample ff = normalfactor * 32768.;
            if (info->i_bigendian)
            {
                for (j = 0, sp2 = sp, fp = vecs[i] + onsetframes;
                    j < nframes; j++, sp2 += info->i_bytesperframe, fp++)
                {
                    int xx = 32768. + (*fp * ff);
                    xx -= 32768;
                    if (xx < -32767)
                        xx = -32767;
                    if (xx > 32767)
                        xx = 32767;
                    sp2[0] = (xx >> 8);
                    sp2[1] = xx;
                }
            }
            else
            {
                for (j = 0, sp2 = sp, fp = vecs[i] + onsetframes;
                    j < nframes; j++, sp2 += info->i_bytesperframe, fp++)
                {
                    int xx = 32768. + (*fp * ff);
                    xx -= 32768;
                    if (xx < -32767)
                        xx = -32767;
                    if (xx > 32767)
                        xx = 32767;
                    sp2[1] = (xx >> 8);
                    sp2[0] = xx;
                }
            }
        }
        else if (info->i_bytespersample == 3)
        {
            t_sample ff = normalfactor * 8388608.;
            if (info->i_bigendian)
            {
                for (j = 0, sp2 = sp, fp = vecs[i] + onsetframes;
                    j < nframes; j++, sp2 += info->i_bytesperframe, fp++)
                {
                    int xx = 8388608. + (*fp * ff);
                    xx -= 8388608;
                    if (xx < -8388607)
                        xx = -8388607;
                    if (xx > 8388607)
                        xx = 8388607;
                    sp2[0] = (xx >> 16);
                    sp2[1] = (xx >> 8);
                    sp2[2] = xx;
                }
            }
            else
            {
                for (j = 0, sp2 = sp, fp = vecs[i] + onsetframes;
                    j < nframes; j++, sp2 += info->i_bytesperframe, fp++)
                {
                    int xx = 8388608. + (*fp * ff);
                    xx -= 8388608;
                    if (xx < -8388607)
                        xx = -8388607;
                    if (xx > 8388607)
                        xx = 8388607;
                    sp2[2] = (xx >> 16);
                    sp2[1] = (xx >> 8);
                    sp2[0] = xx;
                }
            }
        }
        else if (info->i_bytespersample == 4)
        {
            t_sampleuint f2;
            if (info->i_bigendian)
            {
                for (j = 0, sp2 = sp, fp = vecs[i] + onsetframes;
                    j < nframes; j++, sp2 += info->i_bytesperframe, fp++)
                {
                    f2.f = *fp * normalfactor;
                    sp2[0] = (f2.u >> 24); sp2[1] = (f2.u >> 16);
                    sp2[2] = (f2.u >> 8);  sp2[3] = f2.u;
                }
            }
            else
            {
                for (j = 0, sp2 = sp, fp = vecs[i] + onsetframes;
                    j < nframes; j++, sp2 += info->i_bytesperframe, fp++)
                {
                    f2.f = *fp * normalfactor;
                    sp2[3] = (f2.u >> 24); sp2[2] = (f2.u >> 16);
                    sp2[1] = (f2.u >> 8);  sp2[0] = f2.u;
                }
            }
        }
    }
}

static void soundfile_xferout_words(const t_soundfile_info *info, t_word **vecs,
    unsigned char *buf, size_t nframes, size_t onsetframes,
    t_sample normalfactor)
{
    int i;
    size_t j;
    unsigned char *sp, *sp2;
    t_word *wp;
    for (i = 0, sp = buf; i < info->i_nchannels;
         i++, sp += info->i_bytespersample)
    {
        if (info->i_bytespersample == 2)
        {
            t_sample ff = normalfactor * 32768.;
            if (info->i_bigendian)
            {
                for (j = 0, sp2 = sp, wp = vecs[i] + onsetframes;
                    j < nframes; j++, sp2 += info->i_bytesperframe, wp++)
                {
                    int xx = 32768. + (wp->w_float * ff);
                    xx -= 32768;
                    if (xx < -32767)
                        xx = -32767;
                    if (xx > 32767)
                        xx = 32767;
                    sp2[0] = (xx >> 8);
                    sp2[1] = xx;
                }
            }
            else
            {
                for (j = 0, sp2 = sp, wp = vecs[i] + onsetframes;
                    j < nframes; j++, sp2 += info->i_bytesperframe, wp++)
                {
                    int xx = 32768. + (wp->w_float * ff);
                    xx -= 32768;
                    if (xx < -32767)
                        xx = -32767;
                    if (xx > 32767)
                        xx = 32767;
                    sp2[1] = (xx >> 8);
                    sp2[0] = xx;
                }
            }
        }
        else if (info->i_bytespersample == 3)
        {
            t_sample ff = normalfactor * 8388608.;
            if (info->i_bigendian)
            {
                for (j = 0, sp2 = sp, wp = vecs[i] + onsetframes;
                    j < nframes; j++, sp2 += info->i_bytesperframe, wp++)
                {
                    int xx = 8388608. + (wp->w_float * ff);
                    xx -= 8388608;
                    if (xx < -8388607)
                        xx = -8388607;
                    if (xx > 8388607)
                        xx = 8388607;
                    sp2[0] = (xx >> 16);
                    sp2[1] = (xx >> 8);
                    sp2[2] = xx;
                }
            }
            else
            {
                for (j = 0, sp2 = sp, wp = vecs[i] + onsetframes;
                    j < nframes; j++, sp2 += info->i_bytesperframe, wp++)
                {
                    int xx = 8388608. + (wp->w_float * ff);
                    xx -= 8388608;
                    if (xx < -8388607)
                        xx = -8388607;
                    if (xx > 8388607)
                        xx = 8388607;
                    sp2[2] = (xx >> 16);
                    sp2[1] = (xx >> 8);
                    sp2[0] = xx;
                }
            }
        }
        else if (info->i_bytespersample == 4)
        {
            t_sampleuint f2;
            if (info->i_bigendian)
            {
                for (j = 0, sp2 = sp, wp = vecs[i] + onsetframes;
                    j < nframes; j++, sp2 += info->i_bytesperframe, wp++)
                {
                    f2.f = wp->w_float * normalfactor;
                    sp2[0] = (f2.u >> 24); sp2[1] = (f2.u >> 16);
                    sp2[2] = (f2.u >> 8);  sp2[3] = f2.u;
                }
            }
            else
            {
                for (j = 0, sp2 = sp, wp = vecs[i] + onsetframes;
                    j < nframes; j++, sp2 += info->i_bytesperframe, wp++)
                {
                    f2.f = wp->w_float * normalfactor;
                    sp2[3] = (f2.u >> 24); sp2[2] = (f2.u >> 16);
                    sp2[1] = (f2.u >> 8);  sp2[0] = f2.u;
                }
            }
        }
    }
}

/* ----- soundfiler - reads and writes soundfiles to/from "garrays" ----- */

#define SAMPBUFSIZE 1024

static t_class *soundfiler_class;

typedef struct _soundfiler
{
    t_object x_obj;
    t_outlet *x_out2;
    t_canvas *x_canvas;
} t_soundfiler;

static t_soundfiler *soundfiler_new(void)
{
    t_soundfiler *x = (t_soundfiler *)pd_new(soundfiler_class);
    x->x_canvas = canvas_getcurrent();
    outlet_new(&x->x_obj, &s_float);
    x->x_out2 = outlet_new(&x->x_obj, &s_float);
    return x;
}

static void soundfiler_readascii(t_soundfiler *x, const char *filename,
    int narray, t_garray **garrays, t_word **vecs, int resize, int finalsize)
{
    t_binbuf *b = binbuf_new();
    int n, i, j, nframes, vecsize;
    t_atom *atoms, *ap;
    if (binbuf_read_via_canvas(b, filename, x->x_canvas, 0))
        return;
    n = binbuf_getnatom(b);
    atoms = binbuf_getvec(b);
    nframes = n / narray;
#ifdef DEBUG_SOUNDFILE
    post("read 1 %d", n);
#endif
    if (nframes < 1)
    {
        pd_error(x, "soundfiler_read: %s: empty or very short file", filename);
        return;
    }
    if (resize)
    {
        for (i = 0; i < narray; i++)
        {
            garray_resize_long(garrays[i], nframes);
            garray_getfloatwords(garrays[i], &vecsize, &vecs[i]);
        }
    }
    else if (finalsize < nframes)
        nframes = finalsize;
#ifdef DEBUG_SOUNDFILE
    post("read 2");
#endif
    for (j = 0, ap = atoms; j < nframes; j++)
        for (i = 0; i < narray; i++)
            vecs[i][j].w_float = atom_getfloat(ap++);
        /* zero out remaining elements of vectors */
    for (i = 0; i < narray; i++)
    {
        int vecsize;
        if (garray_getfloatwords(garrays[i], &vecsize, &vecs[i]))
            for (j = nframes; j < vecsize; j++)
                vecs[i][j].w_float = 0;
    }
    for (i = 0; i < narray; i++)
        garray_redraw(garrays[i]);
#ifdef DEBUG_SOUNDFILE
    post("read 3");
#endif
    
}

    /* soundfiler_read ...

       usage: read [flags] filename table ...
       flags:
           -skip <frames> ... frames to skip in file
           -onset <frames> ... onset in table to read into (NOT DONE YET)
           -raw <headersize channels bytes endian>
           -resize
           -maxsize <max-size>
    */

static void soundfiler_read(t_soundfiler *x, t_symbol *s,
    int argc, t_atom *argv)
{
    t_soundfile_info info;
    int fd = -1, resize = 0, ascii = 0, i;
    size_t skipframes = 0, finalsize = 0, maxsize = SFMAXFRAMES,
           framesread = 0, nframes, bufframes, j;
    char endianness;
    const char *filename;
    t_garray *garrays[MAXSFCHANS];
    t_word *vecs[MAXSFCHANS];
    char sampbuf[SAMPBUFSIZE];
    FILE *fp;

    soundfile_info_clear(&info);
    info.i_headersize = -1;
    while (argc > 0 && argv->a_type == A_SYMBOL &&
        *argv->a_w.w_symbol->s_name == '-')
    {
        const char *flag = argv->a_w.w_symbol->s_name + 1;
        if (!strcmp(flag, "skip"))
        {
            if (argc < 2 || argv[1].a_type != A_FLOAT ||
                ((skipframes = argv[1].a_w.w_float) < 0))
                    goto usage;
            argc -= 2; argv += 2;
        }
        else if (!strcmp(flag, "ascii"))
        {
            if (info.i_headersize >= 0)
                post("soundfiler_read: '-raw' overridden by '-ascii'");
            ascii = 1;
            argc--; argv++;
        }
        else if (!strcmp(flag, "raw"))
        {
            if (ascii)
                post("soundfiler_read: '-raw' overridden by '-ascii'");
            if (argc < 5 ||
                argv[1].a_type != A_FLOAT ||
                ((info.i_headersize = argv[1].a_w.w_float) < 0) ||
                argv[2].a_type != A_FLOAT ||
                ((info.i_nchannels = argv[2].a_w.w_float) < 1) ||
                (info.i_nchannels > MAXSFCHANS) ||
                argv[3].a_type != A_FLOAT ||
                ((info.i_bytespersample = argv[3].a_w.w_float) < 2) ||
                    (info.i_bytespersample > 4) ||
                argv[4].a_type != A_SYMBOL ||
                    ((endianness = argv[4].a_w.w_symbol->s_name[0]) != 'b'
                    && endianness != 'l' && endianness != 'n'))
                        goto usage;
            if (endianness == 'b')
                info.i_bigendian = 1;
            else if (endianness == 'l')
                info.i_bigendian = 0;
            else
                info.i_bigendian = sys_isbigendian();
            info.i_samplerate = sys_getsr();
            info.i_bytesperframe = info.i_nchannels * info.i_bytespersample;
            argc -= 5; argv += 5;
        }
        else if (!strcmp(flag, "resize"))
        {
            resize = 1;
            argc -= 1; argv += 1;
        }
        else if (!strcmp(flag, "maxsize"))
        {
            if (argc < 2 || argv[1].a_type != A_FLOAT ||
                ((maxsize = (argv[1].a_w.w_float > SFMAXFRAMES ?
                SFMAXFRAMES : argv[1].a_w.w_float)) < 0))
                    goto usage;
            resize = 1;     /* maxsize implies resize. */
            argc -= 2; argv += 2;
        }
        else goto usage;
    }
    if (argc < 1 ||                           /* no filename or tables */
        argc > MAXSFCHANS + 1 ||              /* too many tables */
        argv[0].a_type != A_SYMBOL)           /* bad filename */
            goto usage;
    filename = argv[0].a_w.w_symbol->s_name;
    argc--; argv++;

    for (i = 0; i < argc; i++)
    {
        int vecsize;
        if (argv[i].a_type != A_SYMBOL)
            goto usage;
        if (!(garrays[i] =
            (t_garray *)pd_findbyclass(argv[i].a_w.w_symbol, garray_class)))
        {
            pd_error(x, "%s: no such table", argv[i].a_w.w_symbol->s_name);
            goto done;
        }
        else if (!garray_getfloatwords(garrays[i], &vecsize,
                &vecs[i]))
            error("%s: bad template for tabwrite",
                argv[i].a_w.w_symbol->s_name);
        if (finalsize && finalsize != vecsize && !resize)
        {
            post("soundfiler_read: arrays have different lengths; resizing...");
            resize = 1;
        }
        finalsize = vecsize;
    }
    if (ascii)
    {
        soundfiler_readascii(x, filename,
            argc, garrays, vecs, resize, finalsize);
        return;
    }
    fd = open_soundfile_via_canvas(x->x_canvas, filename, &info, skipframes);

    if (fd < 0)
    {
        pd_error(x, "soundfiler_read: %s: %s", filename, (errno == EIO ?
            "unknown or bad header format" : strerror(errno)));
        goto done;
    }

    if (resize)
    {
            /* figure out what to resize to */
        size_t framesinfile;
        off_t poswas = lseek(fd, 0, SEEK_CUR);
        off_t eofis = lseek(fd, 0, SEEK_END);
        if (poswas < 0 || eofis < 0 || eofis < poswas)
        {
            pd_error(x, "soundfiler_read: lseek failed");
            goto done;
        }
        lseek(fd, poswas, SEEK_SET);
        framesinfile = (eofis - poswas) / info.i_bytesperframe;
        if (framesinfile > maxsize)
        {
            pd_error(x, "soundfiler_read: truncated to %ld elements", maxsize);
            framesinfile = maxsize;
        }
        if (framesinfile > info.i_bytelimit / info.i_bytesperframe)
            framesinfile = info.i_bytelimit / info.i_bytesperframe;
        finalsize = framesinfile;
        for (i = 0; i < argc; i++)
        {
            int vecsize;
            garray_resize_long(garrays[i], finalsize);
                /* for sanity's sake let's clear the save-in-patch flag here */
            garray_setsaveit(garrays[i], 0);
            if (!garray_getfloatwords(garrays[i], &vecsize, &vecs[i])
                /* if the resize failed, garray_resize reported the error */
                || (vecsize != framesinfile))
            {
                pd_error(x, "resize failed");
                goto done;
            }
        }
    }
    if (!finalsize) finalsize = SFMAXFRAMES;
    if (finalsize > info.i_bytelimit / info.i_bytesperframe)
        finalsize = info.i_bytelimit / info.i_bytesperframe;
    fp = fdopen(fd, "rb");
    bufframes = SAMPBUFSIZE / info.i_bytesperframe;

    for (framesread = 0; framesread < finalsize; )
    {
        size_t thisread = finalsize - framesread;
        thisread = (thisread > bufframes ? bufframes : thisread);
        nframes = fread(sampbuf, info.i_bytesperframe, thisread, fp);
        if (nframes == 0) break;
        soundfile_xferin_words(&info, argc, vecs, framesread,
            (unsigned char *)sampbuf, nframes);
        framesread += nframes;
    }
        /* zero out remaining elements of vectors */
    for (i = 0; i < argc; i++)
    {
        int vecsize;
        if (garray_getfloatwords(garrays[i], &vecsize, &vecs[i]))
            for (j = framesread; j < vecsize; j++)
                vecs[i][j].w_float = 0;
    }
        /* zero out vectors in excess of number of channels */
    for (i = info.i_nchannels; i < argc; i++)
    {
        int vecsize;
        t_word *foo;
        if (garray_getfloatwords(garrays[i], &vecsize, &foo))
            for (j = 0; j < vecsize; j++)
                foo[j].w_float = 0;
    }
        /* do all graphics updates */
    for (i = 0; i < argc; i++)
        garray_redraw(garrays[i]);
    fclose(fp);
    fd = -1;
    goto done;
usage:
    pd_error(x, "usage: read [flags] filename tablename...");
    post("flags: -skip <n> -resize -maxsize <n> ...");
    post("-raw <headerbytes> <channels> <bytespersample> "
         "<endian (b, l, or n)>");
done:
    if (fd >= 0)
        close(fd);
    outlet_soundfile_info(x->x_out2, &info);
    outlet_float(x->x_obj.ob_outlet, (t_float)framesread);
}

    /** this is broken out from soundfiler_write below so garray_write can
        call it too... not done yet though. */
size_t soundfiler_dowrite(void *obj, t_canvas *canvas,
    int argc, t_atom *argv, t_soundfile_info *info)
{
    t_soundfiler_writeargs wa = {NULL, FILETYPE_UNKNOWN, 0};
    int fd = -1, i;
    size_t bufframes, frameswritten = 0, j;
    t_garray *garrays[MAXSFCHANS];
    t_word *vectors[MAXSFCHANS];
    char sampbuf[SAMPBUFSIZE];
    t_sample normfactor, biggest = 0;

    if (soundfiler_writeargs_parse(obj, &argc, &argv, &wa))
        goto usage;
    info->i_nchannels = argc;
    info->i_samplerate = wa.wa_samplerate;
    info->i_bytespersample = wa.wa_bytespersample;
    info->i_bigendian = wa.wa_bigendian;
    info->i_bytesperframe = argc * wa.wa_bytespersample;
    if (info->i_nchannels < 1 || info->i_nchannels > MAXSFCHANS)
        goto usage;
    if (info->i_samplerate <= 0)
        info->i_samplerate = sys_getsr();
    for (i = 0; i < info->i_nchannels; i++)
    {
        int vecsize;
        if (argv[i].a_type != A_SYMBOL)
            goto usage;
        if (!(garrays[i] =
            (t_garray *)pd_findbyclass(argv[i].a_w.w_symbol, garray_class)))
        {
            pd_error(obj, "%s: no such table", argv[i].a_w.w_symbol->s_name);
            goto fail;
        }
        else if (!garray_getfloatwords(garrays[i], &vecsize, &vectors[i]))
            error("%s: bad template for tabwrite",
                argv[i].a_w.w_symbol->s_name);
        if (wa.wa_nframes > vecsize - wa.wa_onsetframes)
            wa.wa_nframes = vecsize - wa.wa_onsetframes;
    }
    if (wa.wa_nframes <= 0)
    {
        pd_error(obj, "soundfiler_write: no samples at onset %ld",
            wa.wa_onsetframes);
        goto fail;
    }
    /* find biggest sample for normalizing */
    for (i = 0; i < info->i_nchannels; i++)
    {
        for (j = wa.wa_onsetframes; j < wa.wa_nframes + wa.wa_onsetframes; j++)
        {
            if (vectors[i][j].w_float > biggest)
                biggest = vectors[i][j].w_float;
            else if (-vectors[i][j].w_float > biggest)
                biggest = -vectors[i][j].w_float;
        }
    }
    if ((fd = create_soundfile(canvas, wa.wa_filesym->s_name, wa.wa_filetype,
        wa.wa_nframes, info)) < 0)
    {
        post("%s: %s\n", wa.wa_filesym->s_name, strerror(errno));
        goto fail;
    }
    if (!wa.wa_normalize)
    {
        if ((info->i_bytespersample != 4) && (biggest > 1))
        {
            post("%s: reducing max amplitude %f to 1",
                wa.wa_filesym->s_name, biggest);
            wa.wa_normalize = 1;
        }
        else post("%s: biggest amplitude = %f", wa.wa_filesym->s_name, biggest);
    }
    if (wa.wa_normalize)
        normfactor = (biggest > 0 ? 32767./(32768. * biggest) : 1);
    else normfactor = 1;

    bufframes = SAMPBUFSIZE / info->i_bytesperframe;

    for (frameswritten = 0; frameswritten < wa.wa_nframes;)
    {
        size_t thiswrite = wa.wa_nframes - frameswritten,
               byteswritten, datasize;
        thiswrite = (thiswrite > bufframes ? bufframes : thiswrite);
        datasize = info->i_bytesperframe * thiswrite;
        soundfile_xferout_words(info, vectors, (unsigned char *)sampbuf,
            thiswrite, wa.wa_onsetframes, normfactor);
        byteswritten = write(fd, sampbuf, datasize);
        if (byteswritten < datasize)
        {
            post("%s: %s", wa.wa_filesym->s_name, strerror(errno));
            if (byteswritten > 0)
                frameswritten += byteswritten / info->i_bytesperframe;
            break;
        }
        frameswritten += thiswrite;
        wa.wa_onsetframes += thiswrite;
    }
    if (fd >= 0)
    {
        soundfile_finishwrite(obj, wa.wa_filesym->s_name, fd, wa.wa_filetype,
            wa.wa_nframes, frameswritten, info);
        close(fd);
    }
    return frameswritten;
usage:
    pd_error(obj, "usage: write [flags] filename tablename...");
    post("flags: -skip <n> -nframes <n> -bytes <n> -wave -aiff -caff -nextstep ...");
    post("-big -little -normalize");
    post("(defaults to a 16-bit wave file)");
fail:
    if (fd >= 0)
        close(fd);
    return 0;
}

static void soundfiler_write(t_soundfiler *x, t_symbol *s,
    int argc, t_atom *argv)
{
    size_t frameswritten;
    t_soundfile_info info;
    soundfile_info_clear(&info);
    frameswritten = soundfiler_dowrite(x, x->x_canvas, argc, argv, &info);
    if (frameswritten == 0)
        soundfile_info_clear(&info); /* clear any bad data */
    outlet_soundfile_info(x->x_out2, &info);
    outlet_float(x->x_obj.ob_outlet, (t_float)frameswritten);
}

static void soundfiler_setup(void)
{
    soundfiler_class = class_new(gensym("soundfiler"),
        (t_newmethod)soundfiler_new, 0,
        sizeof(t_soundfiler), 0, 0);
    class_addmethod(soundfiler_class, (t_method)soundfiler_read,
        gensym("read"), A_GIMME, 0);
    class_addmethod(soundfiler_class, (t_method)soundfiler_write,
        gensym("write"), A_GIMME, 0);
}

/* ------------------------- readsf object ------------------------- */

/* READSF uses the Posix threads package; for the moment we're Linux
only although this should be portable to the other platforms.

Each instance of readsf~ owns a "child" thread for doing the Posix file reading.
The parent thread signals the child each time:
    (1) a file wants opening or closing;
    (2) we've eaten another 1/16 of the shared buffer (so that the
        child thread should check if it's time to read some more.)
The child signals the parent whenever a read has completed.  Signaling
is done by setting "conditions" and putting data in mutex-controlled common
areas.
*/

#define MAXVECSIZE 128

#define READSIZE 65536
#define WRITESIZE 65536
#define DEFBUFPERCHAN 262144
#define MINBUFSIZE (4 * READSIZE)
#define MAXBUFSIZE 16777216     /* arbitrary; just don't want to hang malloc */

    /* read/write thread request type */
typedef enum _soundfile_request {
    REQUEST_NOTHING = 0,
    REQUEST_OPEN    = 1,
    REQUEST_CLOSE   = 2,
    REQUEST_QUIT    = 3,
    REQUEST_BUSY    = 4
} t_soundfile_request;

    /* read/write thread state */
typedef enum _soundfile_state {
    STATE_IDLE    = 0,
    STATE_STARTUP = 1,
    STATE_STREAM  = 2
} t_soundfile_state;

static t_class *readsf_class;

typedef struct _readsf
{
    t_object x_obj;
    t_canvas *x_canvas;
    t_clock *x_clock;
    char *x_buf;                       /**< soundfile buffer */
    int x_bufsize;                     /**< buffer size in bytes */
    int x_noutlets;                    /**< number of audio outlets */
    t_sample *(x_outvec[MAXSFCHANS]);  /**< audio vectors */
    int x_vecsize;                     /**< vector size for transfers */
    t_outlet *x_bangout;               /**< bang-on-done outlet */
    t_soundfile_state x_state;         /**< opened, running, or idle */
    t_float x_insamplerate;            /**< input signal sample rate, if known */
        /* parameters to communicate with subthread */
    t_soundfile_request x_requestcode; /**< pending request to I/O thread */
    const char *x_filename;   /**< file to open (string permanently alloced) */
    int x_fileerror;          /**< slot for "errno" return */
    t_soundfile_info x_info;  /**< soundfile format info */
    size_t x_onsetframes;     /**< number of sample frames to skip */
    int x_fd;                 /**< filedesc */
    int x_fifosize;           /**< buffer size appropriately rounded down */
    int x_fifohead;           /**< index of next byte to get from file */
    int x_fifotail;           /**< index of next byte the ugen will read */
    int x_eof;                /**< true if fifohead has stopped changing */
    int x_sigcountdown;       /**< counter for signaling child for more data */
    int x_sigperiod;          /**< number of ticks per signal */
    int x_filetype;           /**< writesf~ only; type of file to create */
    size_t x_frameswritten;   /**< writesf~ only; frames written */
    t_float x_f;              /**< writesf~ only; scalar for signal inlet */
    pthread_mutex_t x_mutex;
    pthread_cond_t x_requestcondition;
    pthread_cond_t x_answercondition;
    pthread_t x_childthread;
} t_readsf;

/* ----- the child thread which performs file I/O ----- */

#if 0
static void pute(const char *s)   /* debug routine */
{
    write(2, s, strlen(s));
}
#define DEBUG_SOUNDFILE
#endif

#if 1
#define sfread_cond_wait pthread_cond_wait
#define sfread_cond_signal pthread_cond_signal
#else
#include <sys/time.h>    /* debugging version... */
#include <sys/types.h>
static void readsf_fakewait(pthread_mutex_t *b)
{
    struct timeval timout;
    timout.tv_sec = 0;
    timout.tv_usec = 1000000;
    pthread_mutex_unlock(b);
    select(0, 0, 0, 0, &timout);
    pthread_mutex_lock(b);
}

#define sfread_cond_wait(a,b) readsf_fakewait(b)
#define sfread_cond_signal(a)
#endif

static void *readsf_child_main(void *zz)
{
    t_readsf *x = zz;
#ifdef DEBUG_SOUNDFILE
    pute("1\n");
#endif
    pthread_mutex_lock(&x->x_mutex);
    while (1)
    {
        int fd, fifohead;
        char *buf;
#ifdef DEBUG_SOUNDFILE
        pute("0\n");
#endif
        if (x->x_requestcode == REQUEST_NOTHING)
        {
#ifdef DEBUG_SOUNDFILE
            pute("wait 2\n");
#endif
            sfread_cond_signal(&x->x_answercondition);
            sfread_cond_wait(&x->x_requestcondition, &x->x_mutex);
#ifdef DEBUG_SOUNDFILE
            pute("3\n");
#endif
        }
        else if (x->x_requestcode == REQUEST_OPEN)
        {
            char boo[80];
            ssize_t bytesread;
            size_t wantbytes;

                /* copy file stuff out of the data structure so we can
                relinquish the mutex while we're in open_soundfile(). */
            t_soundfile_info info;
            size_t onsetframes = x->x_onsetframes;
            const char *filename = x->x_filename;
            const char *dirname = canvas_getdir(x->x_canvas)->s_name;
            soundfile_info_clear(&info);
            soundfile_info_copy(&info, &x->x_info);
#ifdef DEBUG_SOUNDFILE
            pute("4\n");
#endif
                /* alter the request code so that an ensuing "open" will get
                noticed. */
            x->x_requestcode = REQUEST_BUSY;
            x->x_fileerror = 0;

                /* if there's already a file open, close it */
            if (x->x_fd >= 0)
            {
                fd = x->x_fd;
                pthread_mutex_unlock(&x->x_mutex);
                close(fd);
                pthread_mutex_lock(&x->x_mutex);
                x->x_fd = -1;
                if (x->x_requestcode != REQUEST_BUSY)
                    goto lost;
            }
                /* open the soundfile with the mutex unlocked */
            pthread_mutex_unlock(&x->x_mutex);
            fd = open_soundfile(dirname, filename, &info, onsetframes);
            pthread_mutex_lock(&x->x_mutex);

#ifdef DEBUG_SOUNDFILE
            pute("5\n");
#endif
                /* copy back into the instance structure. */
            soundfile_info_copy(&x->x_info, &info);
            x->x_fd = fd;
            if (fd < 0)
            {
                x->x_fileerror = errno;
                x->x_eof = 1;
#ifdef DEBUG_SOUNDFILE
                pute("open failed\n");
                pute(filename);
                pute(dirname);
#endif
                goto lost;
            }
                /* check if another request has been made; if so, field it */
            if (x->x_requestcode != REQUEST_BUSY)
                goto lost;
#ifdef DEBUG_SOUNDFILE
            pute("6\n");
#endif
            x->x_fifohead = 0;
                    /* set fifosize from bufsize.  fifosize must be a
                    multiple of the number of bytes eaten for each DSP
                    tick.  We pessimistically assume MAXVECSIZE samples
                    per tick since that could change.  There could be a
                    problem here if the vector size increases while a
                    soundfile is being played...  */
            x->x_fifosize = x->x_bufsize - (x->x_bufsize %
                (x->x_info.i_bytesperframe * MAXVECSIZE));
                    /* arrange for the "request" condition to be signaled 16
                    times per buffer */
#ifdef DEBUG_SOUNDFILE
            sprintf(boo, "fifosize %d\n",
                x->x_fifosize);
            pute(boo);
#endif
            x->x_sigcountdown = x->x_sigperiod = (x->x_fifosize /
                (16 * x->x_info.i_bytesperframe * x->x_vecsize));
                /* in a loop, wait for the fifo to get hungry and feed it */

            while (x->x_requestcode == REQUEST_BUSY)
            {
                int fifosize = x->x_fifosize;
#ifdef DEBUG_SOUNDFILE
                pute("77\n");
#endif
                if (x->x_eof)
                    break;
                if (x->x_fifohead >= x->x_fifotail)
                {
                        /* if the head is >= the tail, we can immediately read
                        to the end of the fifo.  Unless, that is, we would
                        read all the way to the end of the buffer and the
                        "tail" is zero; this would fill the buffer completely
                        which isn't allowed because you can't tell a completely
                        full buffer from an empty one. */
                    if (x->x_fifotail || (fifosize - x->x_fifohead > READSIZE))
                    {
                        wantbytes = fifosize - x->x_fifohead;
                        if (wantbytes > READSIZE)
                            wantbytes = READSIZE;
                        if (wantbytes > x->x_info.i_bytelimit)
                            wantbytes = x->x_info.i_bytelimit;
#ifdef DEBUG_SOUNDFILE
                        sprintf(boo, "head %d, tail %d, size %ld\n",
                            x->x_fifohead, x->x_fifotail, wantbytes);
                        pute(boo);
#endif
                    }
                    else
                    {
#ifdef DEBUG_SOUNDFILE
                        pute("wait 7a ...\n");
#endif
                        sfread_cond_signal(&x->x_answercondition);
#ifdef DEBUG_SOUNDFILE
                        pute("signaled\n");
#endif
                        sfread_cond_wait(&x->x_requestcondition, &x->x_mutex);
#ifdef DEBUG_SOUNDFILE
                        pute("7a done\n");
#endif
                        continue;
                    }
                }
                else
                {
                        /* otherwise check if there are at least READSIZE
                        bytes to read.  If not, wait and loop back. */
                    wantbytes =  x->x_fifotail - x->x_fifohead - 1;
                    if (wantbytes < READSIZE)
                    {
#ifdef DEBUG_SOUNDFILE
                        pute("wait 7...\n");
#endif
                        sfread_cond_signal(&x->x_answercondition);
                        sfread_cond_wait(&x->x_requestcondition, &x->x_mutex);
#ifdef DEBUG_SOUNDFILE
                        pute("7 done\n");
#endif
                        continue;
                    }
                    else wantbytes = READSIZE;
                    if (wantbytes > x->x_info.i_bytelimit)
                        wantbytes = x->x_info.i_bytelimit;
                }
#ifdef DEBUG_SOUNDFILE
                pute("8\n");
#endif
                fd = x->x_fd;
                buf = x->x_buf;
                fifohead = x->x_fifohead;
                pthread_mutex_unlock(&x->x_mutex);
                bytesread = read(fd, buf + fifohead, wantbytes);
                pthread_mutex_lock(&x->x_mutex);
                if (x->x_requestcode != REQUEST_BUSY)
                    break;
                if (bytesread < 0)
                {
#ifdef DEBUG_SOUNDFILE
                    pute("fileerror\n");
#endif
                    x->x_fileerror = errno;
                    break;
                }
                else if (bytesread == 0)
                {
                    x->x_eof = 1;
                    break;
                }
                else
                {
                    x->x_fifohead += bytesread;
                    x->x_info.i_bytelimit -= bytesread;
                    if (x->x_fifohead == fifosize)
                        x->x_fifohead = 0;
                    if (x->x_info.i_bytelimit <= 0)
                    {
                        x->x_eof = 1;
                        break;
                    }
                }
#ifdef DEBUG_SOUNDFILE
                sprintf(boo, "after: head %d, tail %d\n",
                    x->x_fifohead, x->x_fifotail);
                pute(boo);
#endif
                    /* signal parent in case it's waiting for data */
                sfread_cond_signal(&x->x_answercondition);
            }
        lost:

            if (x->x_requestcode == REQUEST_BUSY)
                x->x_requestcode = REQUEST_NOTHING;
                /* fell out of read loop: close file if necessary,
                set EOF and signal once more */
            if (x->x_fd >= 0)
            {
                fd = x->x_fd;
                pthread_mutex_unlock(&x->x_mutex);
                close(fd);
                pthread_mutex_lock(&x->x_mutex);
                x->x_fd = -1;
            }
            sfread_cond_signal(&x->x_answercondition);

        }
        else if (x->x_requestcode == REQUEST_CLOSE)
        {
            if (x->x_fd >= 0)
            {
                fd = x->x_fd;
                pthread_mutex_unlock(&x->x_mutex);
                close(fd);
                pthread_mutex_lock(&x->x_mutex);
                x->x_fd = -1;
            }
            if (x->x_requestcode == REQUEST_CLOSE)
                x->x_requestcode = REQUEST_NOTHING;
            sfread_cond_signal(&x->x_answercondition);
        }
        else if (x->x_requestcode == REQUEST_QUIT)
        {
            if (x->x_fd >= 0)
            {
                fd = x->x_fd;
                pthread_mutex_unlock(&x->x_mutex);
                close(fd);
                pthread_mutex_lock(&x->x_mutex);
                x->x_fd = -1;
            }
            x->x_requestcode = REQUEST_NOTHING;
            sfread_cond_signal(&x->x_answercondition);
            break;
        }
        else
        {
#ifdef DEBUG_SOUNDFILE
            pute("13\n");
#endif
        }
    }
#ifdef DEBUG_SOUNDFILE
    pute("thread exit\n");
#endif
    pthread_mutex_unlock(&x->x_mutex);
    return 0;
}

/* ----- the object proper runs in the calling (parent) thread ----- */

static void readsf_tick(t_readsf *x);

static void *readsf_new(t_floatarg fnchannels, t_floatarg fbufsize)
{
    t_readsf *x;
    int nchannels = fnchannels, bufsize = fbufsize, i;
    char *buf;

    if (nchannels < 1)
        nchannels = 1;
    else if (nchannels > MAXSFCHANS)
        nchannels = MAXSFCHANS;
    if (bufsize <= 0) bufsize = DEFBUFPERCHAN * nchannels;
    else if (bufsize < MINBUFSIZE)
        bufsize = MINBUFSIZE;
    else if (bufsize > MAXBUFSIZE)
        bufsize = MAXBUFSIZE;
    buf = getbytes(bufsize);
    if (!buf) return 0;

    x = (t_readsf *)pd_new(readsf_class);

    for (i = 0; i < nchannels; i++)
        outlet_new(&x->x_obj, gensym("signal"));
    x->x_noutlets = nchannels;
    x->x_bangout = outlet_new(&x->x_obj, &s_bang);
    pthread_mutex_init(&x->x_mutex, 0);
    pthread_cond_init(&x->x_requestcondition, 0);
    pthread_cond_init(&x->x_answercondition, 0);
    x->x_vecsize = MAXVECSIZE;
    x->x_state = STATE_IDLE;
    x->x_clock = clock_new(x, (t_method)readsf_tick);
    x->x_canvas = canvas_getcurrent();
    soundfile_info_clear(&x->x_info);
    x->x_info.i_bytespersample = 2;
    x->x_info.i_nchannels = 1;
    x->x_info.i_bytesperframe = 2;
    x->x_fd = -1;
    x->x_buf = buf;
    x->x_bufsize = bufsize;
    x->x_fifosize = x->x_fifohead = x->x_fifotail = x->x_requestcode = 0;
    pthread_create(&x->x_childthread, 0, readsf_child_main, x);
    return x;
}

static void readsf_tick(t_readsf *x)
{
    outlet_bang(x->x_bangout);
}

static t_int *readsf_perform(t_int *w)
{
    t_readsf *x = (t_readsf *)(w[1]);
    t_soundfile_info info = {0};
    int vecsize = x->x_vecsize, noutlets = x->x_noutlets, i;
    size_t j;
    t_sample *fp;
    soundfile_info_copy(&info, &x->x_info);
    if (x->x_state == STATE_STREAM)
    {
        int wantbytes;
        pthread_mutex_lock(&x->x_mutex);
        wantbytes = vecsize * info.i_bytesperframe;
        while (!x->x_eof && x->x_fifohead >= x->x_fifotail &&
                x->x_fifohead < x->x_fifotail + wantbytes-1)
        {
#ifdef DEBUG_SOUNDFILE
            pute("wait...\n");
#endif
            sfread_cond_signal(&x->x_requestcondition);
            sfread_cond_wait(&x->x_answercondition, &x->x_mutex);
                /* resync local variables -- bug fix thanks to Shahrokh */
            vecsize = x->x_vecsize;
            soundfile_info_copy(&info, &x->x_info);
            wantbytes = vecsize * info.i_bytesperframe;
#ifdef DEBUG_SOUNDFILE
            pute("done\n");
#endif
        }
        if (x->x_eof && x->x_fifohead >= x->x_fifotail &&
            x->x_fifohead < x->x_fifotail + wantbytes-1)
        {
            int xfersize;
            if (x->x_fileerror)
            {
                pd_error(x, "readsf: %s: %s", x->x_filename,
                    (x->x_fileerror == EIO ?
                        "unknown or bad header format" :
                            strerror(x->x_fileerror)));
            }
            clock_delay(x->x_clock, 0);
            x->x_state = STATE_IDLE;

                /* if there's a partial buffer left, copy it out */
            xfersize = (x->x_fifohead - x->x_fifotail + 1) /
                       info.i_bytesperframe;
            if (xfersize)
            {
                soundfile_xferin_sample(&info, noutlets, x->x_outvec, 0,
                    (unsigned char *)(x->x_buf + x->x_fifotail), xfersize);
                vecsize -= xfersize;
            }
                /* then zero out the (rest of the) output */
            for (i = 0; i < noutlets; i++)
                for (j = vecsize, fp = x->x_outvec[i] + xfersize; j--;)
                    *fp++ = 0;

            sfread_cond_signal(&x->x_requestcondition);
            pthread_mutex_unlock(&x->x_mutex);
            return w + 2;
        }

        soundfile_xferin_sample(&info, noutlets, x->x_outvec, 0,
            (unsigned char *)(x->x_buf + x->x_fifotail), vecsize);

        x->x_fifotail += wantbytes;
        if (x->x_fifotail >= x->x_fifosize)
            x->x_fifotail = 0;
        if ((--x->x_sigcountdown) <= 0)
        {
            sfread_cond_signal(&x->x_requestcondition);
            x->x_sigcountdown = x->x_sigperiod;
        }
        pthread_mutex_unlock(&x->x_mutex);
    }
    else
    {
        for (i = 0; i < noutlets; i++)
            for (j = vecsize, fp = x->x_outvec[i]; j--;)
                *fp++ = 0;
    }
    return w + 2;
}

    /** start making output.  If we're in the "startup" state change
        to the "running" state. */
static void readsf_start(t_readsf *x)
{
    if (x->x_state == STATE_STARTUP)
        x->x_state = STATE_STREAM;
    else pd_error(x, "readsf: start requested with no prior 'open'");
}

    /** LATER rethink whether you need the mutex just to set a variable? */
static void readsf_stop(t_readsf *x)
{
    pthread_mutex_lock(&x->x_mutex);
    x->x_state = STATE_IDLE;
    x->x_requestcode = REQUEST_CLOSE;
    sfread_cond_signal(&x->x_requestcondition);
    pthread_mutex_unlock(&x->x_mutex);
}

static void readsf_float(t_readsf *x, t_floatarg f)
{
    if (f != 0)
        readsf_start(x);
    else readsf_stop(x);
}

    /** open method.  Called as:
        open filename [skipframes headersize channels bytespersamp endianness]
        (if headersize is zero, header is taken to be automatically detected;
        thus, use the special "-1" to mean a truly headerless file.) */
static void readsf_open(t_readsf *x, t_symbol *s, int argc, t_atom *argv)
{
    t_symbol *filesym = atom_getsymbolarg(0, argc, argv);
    t_float onsetframes = atom_getfloatarg(1, argc, argv);
    t_float headersize = atom_getfloatarg(2, argc, argv);
    t_float nchannels = atom_getfloatarg(3, argc, argv);
    t_float bytespersample = atom_getfloatarg(4, argc, argv);
    t_symbol *endian = atom_getsymbolarg(5, argc, argv);
    if (!*filesym->s_name)
        return;
    pthread_mutex_lock(&x->x_mutex);
    soundfile_info_clear(&x->x_info);
    x->x_requestcode = REQUEST_OPEN;
    x->x_filename = filesym->s_name;
    x->x_fifotail = 0;
    x->x_fifohead = 0;
    if (*endian->s_name == 'b')
         x->x_info.i_bigendian = 1;
    else if (*endian->s_name == 'l')
         x->x_info.i_bigendian = 0;
    else if (*endian->s_name)
        pd_error(x, "endianness neither 'b' nor 'l'");
    else x->x_info.i_bigendian = sys_isbigendian();
    x->x_onsetframes = (onsetframes > 0 ? onsetframes : 0);
    x->x_info.i_headersize = (headersize > 0 ? headersize :
        (headersize == 0 ? -1 : 0));
    x->x_info.i_nchannels = (nchannels >= 1 ? nchannels : 1);
    x->x_info.i_bytespersample = (bytespersample > 2 ? bytespersample : 2);
    x->x_info.i_bytesperframe = x->x_info.i_nchannels *
                                x->x_info.i_bytespersample;
    x->x_eof = 0;
    x->x_fileerror = 0;
    x->x_state = STATE_STARTUP;
    sfread_cond_signal(&x->x_requestcondition);
    pthread_mutex_unlock(&x->x_mutex);
}

static void readsf_dsp(t_readsf *x, t_signal **sp)
{
    int i, noutlets = x->x_noutlets;
    pthread_mutex_lock(&x->x_mutex);
    x->x_vecsize = sp[0]->s_n;
    x->x_sigperiod = x->x_fifosize / (x->x_info.i_bytesperframe * x->x_vecsize);
    for (i = 0; i < noutlets; i++)
        x->x_outvec[i] = sp[i]->s_vec;
    pthread_mutex_unlock(&x->x_mutex);
    dsp_add(readsf_perform, 1, x);
}

static void readsf_print(t_readsf *x)
{
    post("state %d", x->x_state);
    post("fifo head %d", x->x_fifohead);
    post("fifo tail %d", x->x_fifotail);
    post("fifo size %d", x->x_fifosize);
    post("fd %d", x->x_fd);
    post("eof %d", x->x_eof);
}

    /** request QUIT and wait for acknowledge */
static void readsf_free(t_readsf *x)
{
    void *threadrtn;
    pthread_mutex_lock(&x->x_mutex);
    x->x_requestcode = REQUEST_QUIT;
    sfread_cond_signal(&x->x_requestcondition);
    while (x->x_requestcode != REQUEST_NOTHING)
    {
        sfread_cond_signal(&x->x_requestcondition);
        sfread_cond_wait(&x->x_answercondition, &x->x_mutex);
    }
    pthread_mutex_unlock(&x->x_mutex);
    if (pthread_join(x->x_childthread, &threadrtn))
        error("readsf_free: join failed");

    pthread_cond_destroy(&x->x_requestcondition);
    pthread_cond_destroy(&x->x_answercondition);
    pthread_mutex_destroy(&x->x_mutex);
    freebytes(x->x_buf, x->x_bufsize);
    clock_free(x->x_clock);
}

static void readsf_setup(void)
{
    readsf_class = class_new(gensym("readsf~"),
        (t_newmethod)readsf_new, (t_method)readsf_free,
        sizeof(t_readsf), 0, A_DEFFLOAT, A_DEFFLOAT, 0);
    class_addfloat(readsf_class, (t_method)readsf_float);
    class_addmethod(readsf_class, (t_method)readsf_start, gensym("start"), 0);
    class_addmethod(readsf_class, (t_method)readsf_stop, gensym("stop"), 0);
    class_addmethod(readsf_class, (t_method)readsf_dsp,
        gensym("dsp"), A_CANT, 0);
    class_addmethod(readsf_class, (t_method)readsf_open,
        gensym("open"), A_GIMME, 0);
    class_addmethod(readsf_class, (t_method)readsf_print, gensym("print"), 0);
}

/* ------------------------- writesf ------------------------- */

static t_class *writesf_class;

typedef t_readsf t_writesf; /* just re-use the structure */

/* ----- the child thread which performs file I/O ----- */

static void *writesf_child_main(void *zz)
{
    t_writesf *x = zz;
#ifdef DEBUG_SOUNDFILE
    pute("1\n");
#endif
    pthread_mutex_lock(&x->x_mutex);
    while (1)
    {
#ifdef DEBUG_SOUNDFILE
        pute("0\n");
#endif
        if (x->x_requestcode == REQUEST_NOTHING)
        {
#ifdef DEBUG_SOUNDFILE
            pute("wait 2\n");
#endif
            sfread_cond_signal(&x->x_answercondition);
            sfread_cond_wait(&x->x_requestcondition, &x->x_mutex);
#ifdef DEBUG_SOUNDFILE
            pute("3\n");
#endif
        }
        else if (x->x_requestcode == REQUEST_OPEN)
        {
            char boo[80];
            int fd;
            ssize_t byteswritten;
            size_t writebytes;

                /* copy file stuff out of the data structure so we can
                relinquish the mutex while we're in open_soundfile(). */
            t_soundfile_info info;

            int filetype = x->x_filetype;
            const char *filename = x->x_filename;
            t_canvas *canvas = x->x_canvas;

            soundfile_info_copy(&info, &x->x_info);
                /* alter the request code so that an ensuing "open" will get
                noticed. */
#ifdef DEBUG_SOUNDFILE
            pute("4\n");
#endif
            x->x_requestcode = REQUEST_BUSY;
            x->x_fileerror = 0;

                /* if there's already a file open, close it.  This
                should never happen since writesf_open() calls stop if
                needed and then waits until we're idle. */
            if (x->x_fd >= 0)
            {
                t_soundfile_info info;
                const char *filename = x->x_filename;
                int fd = x->x_fd;
                int filetype = x->x_filetype;
                size_t frameswritten = x->x_frameswritten;

                soundfile_info_copy(&info, &x->x_info);

                pthread_mutex_unlock(&x->x_mutex);

                soundfile_finishwrite(x, filename, fd,
                    filetype, SFMAXFRAMES, frameswritten, &info);
                close(fd);

                pthread_mutex_lock(&x->x_mutex);
                x->x_fd = -1;
#ifdef DEBUG_SOUNDFILE
                {
                    char s[1000];
                    sprintf(s, "bug??? ditched %ld\n", frameswritten);
                    pute(s);
                }
#endif
                if (x->x_requestcode != REQUEST_BUSY)
                    continue;
            }

                /* open the soundfile with the mutex unlocked */
            pthread_mutex_unlock(&x->x_mutex);

            soundfile_info_copy(&info, &x->x_info);

            fd = create_soundfile(canvas, filename, filetype, 0, &info);
            pthread_mutex_lock(&x->x_mutex);
#ifdef DEBUG_SOUNDFILE
            pute("5\n");
#endif

            if (fd < 0)
            {
                x->x_fd = -1;
                x->x_eof = 1;
                x->x_fileerror = errno;
#ifdef DEBUG_SOUNDFILE
                pute("open failed\n");
                pute(filename);
#endif
                x->x_requestcode = REQUEST_NOTHING;
                continue;
            }
                /* check if another request has been made; if so, field it */
            if (x->x_requestcode != REQUEST_BUSY)
                continue;
#ifdef DEBUG_SOUNDFILE
            pute("6\n");
#endif
            x->x_fd = fd;
            x->x_fifotail = 0;
            x->x_frameswritten = 0;
                /* in a loop, wait for the fifo to have data and write it
                    to disk */
            while (x->x_requestcode == REQUEST_BUSY ||
                (x->x_requestcode == REQUEST_CLOSE &&
                    x->x_fifohead != x->x_fifotail))
            {
                int fifosize = x->x_fifosize, fifotail;
                char *buf = x->x_buf;
#ifdef DEBUG_SOUNDFILE
                pute("77\n");
#endif
                    /* if the head is < the tail, we can immediately write
                    from tail to end of fifo to disk; otherwise we hold off
                    writing until there are at least WRITESIZE bytes in the
                    buffer */
                if (x->x_fifohead < x->x_fifotail ||
                    x->x_fifohead >= x->x_fifotail + WRITESIZE
                    || (x->x_requestcode == REQUEST_CLOSE &&
                        x->x_fifohead != x->x_fifotail))
                {
                    writebytes = (x->x_fifohead < x->x_fifotail ?
                        fifosize : x->x_fifohead) - x->x_fifotail;
                    if (writebytes > READSIZE)
                        writebytes = READSIZE;
                }
                else
                {
#ifdef DEBUG_SOUNDFILE
                    pute("wait 7a ...\n");
#endif
                    sfread_cond_signal(&x->x_answercondition);
#ifdef DEBUG_SOUNDFILE
                    pute("signaled\n");
#endif
                    sfread_cond_wait(&x->x_requestcondition,
                        &x->x_mutex);
#ifdef DEBUG_SOUNDFILE
                    pute("7a done\n");
#endif
                    continue;
                }
#ifdef DEBUG_SOUNDFILE
                pute("8\n");
#endif
                fifotail = x->x_fifotail;
                fd = x->x_fd;
                pthread_mutex_unlock(&x->x_mutex);
                byteswritten = write(fd, buf + fifotail, writebytes);
                pthread_mutex_lock(&x->x_mutex);
                if (x->x_requestcode != REQUEST_BUSY &&
                    x->x_requestcode != REQUEST_CLOSE)
                        break;
                if (byteswritten < writebytes)
                {
#ifdef DEBUG_SOUNDFILE
                    pute("fileerror\n");
#endif
                    x->x_fileerror = errno;
                    break;
                }
                else
                {
                    x->x_fifotail += byteswritten;
                    if (x->x_fifotail == fifosize)
                        x->x_fifotail = 0;
                }
                x->x_frameswritten += byteswritten / x->x_info.i_bytesperframe;
#ifdef DEBUG_SOUNDFILE
                sprintf(boo, "after: head %d, tail %d written %ld\n",
                    x->x_fifohead, x->x_fifotail, x->x_frameswritten);
                pute(boo);
#endif
                    /* signal parent in case it's waiting for data */
                sfread_cond_signal(&x->x_answercondition);
            }
        }
        else if (x->x_requestcode == REQUEST_CLOSE ||
            x->x_requestcode == REQUEST_QUIT)
        {
            int quit = (x->x_requestcode == REQUEST_QUIT);
            if (x->x_fd >= 0)
            {
                t_soundfile_info info;
                const char *filename = x->x_filename;
                int fd = x->x_fd;
                int filetype = x->x_filetype;
                size_t frameswritten = x->x_frameswritten;

                fd = x->x_fd;
                soundfile_info_copy(&info, &x->x_info);

                pthread_mutex_unlock(&x->x_mutex);

                soundfile_finishwrite(x, filename, fd,
                    filetype, SFMAXFRAMES, frameswritten, &info);
                close(fd);

                pthread_mutex_lock(&x->x_mutex);
                x->x_fd = -1;
            }
            x->x_requestcode = REQUEST_NOTHING;
            sfread_cond_signal(&x->x_answercondition);
            if (quit)
                break;
        }
        else
        {
#ifdef DEBUG_SOUNDFILE
            pute("13\n");
#endif
        }
    }
#ifdef DEBUG_SOUNDFILE
    pute("thread exit\n");
#endif
    pthread_mutex_unlock(&x->x_mutex);
    return 0;
}

/* ----- the object proper runs in the calling (parent) thread ----- */

static void writesf_tick(t_writesf *x);

static void *writesf_new(t_floatarg fnchannels, t_floatarg fbufsize)
{
    t_writesf *x;
    int nchannels = fnchannels, bufsize = fbufsize, i;
    char *buf;

    if (nchannels < 1)
        nchannels = 1;
    else if (nchannels > MAXSFCHANS)
        nchannels = MAXSFCHANS;
    if (bufsize <= 0) bufsize = DEFBUFPERCHAN * nchannels;
    else if (bufsize < MINBUFSIZE)
        bufsize = MINBUFSIZE;
    else if (bufsize > MAXBUFSIZE)
        bufsize = MAXBUFSIZE;
    buf = getbytes(bufsize);
    if (!buf) return 0;

    x = (t_writesf *)pd_new(writesf_class);

    for (i = 1; i < nchannels; i++)
        inlet_new(&x->x_obj,  &x->x_obj.ob_pd, &s_signal, &s_signal);

    x->x_f = 0;
    pthread_mutex_init(&x->x_mutex, 0);
    pthread_cond_init(&x->x_requestcondition, 0);
    pthread_cond_init(&x->x_answercondition, 0);
    x->x_vecsize = MAXVECSIZE;
    x->x_insamplerate = 0;
    x->x_state = STATE_IDLE;
    x->x_clock = 0;     /* no callback needed here */
    x->x_canvas = canvas_getcurrent();
    soundfile_info_clear(&x->x_info);
    x->x_info.i_nchannels = nchannels;
    x->x_info.i_bytespersample = 2;
    x->x_info.i_bytesperframe = nchannels * 2;
    x->x_fd = -1;
    x->x_buf = buf;
    x->x_bufsize = bufsize;
    x->x_fifosize = x->x_fifohead = x->x_fifotail = x->x_requestcode = 0;
    pthread_create(&x->x_childthread, 0, writesf_child_main, x);
    return x;
}

static t_int *writesf_perform(t_int *w)
{
    t_writesf *x = (t_writesf *)(w[1]);
    t_soundfile_info info = {0};
    int vecsize = x->x_vecsize;
    soundfile_info_copy(&info, &x->x_info);
    if (x->x_state == STATE_STREAM)
    {
        int roominfifo;
        size_t wantbytes;
        pthread_mutex_lock(&x->x_mutex);
        wantbytes = vecsize * info.i_bytesperframe;
        roominfifo = x->x_fifotail - x->x_fifohead;
        if (roominfifo <= 0)
            roominfifo += x->x_fifosize;
        while (roominfifo < wantbytes + 1)
        {
            fprintf(stderr, "writesf waiting for disk write..\n");
            fprintf(stderr, "(head %d, tail %d, room %d, want %ld)\n",
                x->x_fifohead, x->x_fifotail, roominfifo, wantbytes);
            sfread_cond_signal(&x->x_requestcondition);
            sfread_cond_wait(&x->x_answercondition, &x->x_mutex);
            fprintf(stderr, "... done waiting.\n");
            roominfifo = x->x_fifotail - x->x_fifohead;
            if (roominfifo <= 0)
                roominfifo += x->x_fifosize;
        }

        soundfile_xferout_sample(&info, x->x_outvec,
            (unsigned char *)(x->x_buf + x->x_fifohead), vecsize, 0, 1.);

        x->x_fifohead += wantbytes;
        if (x->x_fifohead >= x->x_fifosize)
            x->x_fifohead = 0;
        if ((--x->x_sigcountdown) <= 0)
        {
#ifdef DEBUG_SOUNDFILE
            pute("signal 1\n");
#endif
            sfread_cond_signal(&x->x_requestcondition);
            x->x_sigcountdown = x->x_sigperiod;
        }
        pthread_mutex_unlock(&x->x_mutex);
    }
    return w + 2;
}

    /** start making output.  If we're in the "startup" state change
        to the "running" state. */
static void writesf_start(t_writesf *x)
{
    if (x->x_state == STATE_STARTUP)
        x->x_state = STATE_STREAM;
    else
        pd_error(x, "writesf: start requested with no prior 'open'");
}

    /** LATER rethink whether you need the mutex just to set a variable? */
static void writesf_stop(t_writesf *x)
{
    pthread_mutex_lock(&x->x_mutex);
    x->x_state = STATE_IDLE;
    x->x_requestcode = REQUEST_CLOSE;
#ifdef DEBUG_SOUNDFILE
    pute("signal 2\n");
#endif
    sfread_cond_signal(&x->x_requestcondition);
    pthread_mutex_unlock(&x->x_mutex);
}

    /** open method.  Called as: open [args] filename with args as in
        soundfiler_writeargs_parse(). */
static void writesf_open(t_writesf *x, t_symbol *s, int argc, t_atom *argv)
{
    t_soundfiler_writeargs wa = {NULL, FILETYPE_UNKNOWN, 0};
    if (x->x_state != STATE_IDLE)
    {
        writesf_stop(x);
    }
    if (soundfiler_writeargs_parse(x, &argc, &argv, &wa))
    {
        pd_error(x, "usage: open [flags] filename...");
        post("flags: -bytes <n> -wave -aiff -caff -nextstep ...");
        post("-big -little -rate <n>");
        return;
    }
    if (wa.wa_normalize || wa.wa_onsetframes || (wa.wa_nframes != SFMAXFRAMES))
        pd_error(x, "normalize/onset/nframes argument to writesf~ ignored");
    if (argc)
        pd_error(x, "extra argument(s) to writesf~ ignored");
    pthread_mutex_lock(&x->x_mutex);
    while (x->x_requestcode != REQUEST_NOTHING)
    {
        sfread_cond_signal(&x->x_requestcondition);
        sfread_cond_wait(&x->x_answercondition, &x->x_mutex);
    }
    x->x_filename = wa.wa_filesym->s_name;
    x->x_filetype = (int)wa.wa_filetype;
    if (wa.wa_samplerate > 0)
        x->x_info.i_samplerate = wa.wa_samplerate;
    else if (x->x_insamplerate > 0)
        x->x_info.i_samplerate = x->x_insamplerate;
    else x->x_info.i_samplerate = sys_getsr();
    x->x_info.i_bytespersample =
        (wa.wa_bytespersample > 2 ? wa.wa_bytespersample : 2);
    x->x_info.i_bigendian = wa.wa_bigendian;
    x->x_info.i_bytesperframe = x->x_info.i_nchannels *
                                x->x_info.i_bytespersample;
    x->x_frameswritten = 0;
    x->x_requestcode = REQUEST_OPEN;
    x->x_fifotail = 0;
    x->x_fifohead = 0;
    x->x_eof = 0;
    x->x_fileerror = 0;
    x->x_state = STATE_STARTUP;
        /* set fifosize from bufsize.  fifosize must be a
        multiple of the number of bytes eaten for each DSP
        tick.  */
    x->x_fifosize = x->x_bufsize - (x->x_bufsize %
        (x->x_info.i_bytesperframe * MAXVECSIZE));
        /* arrange for the "request" condition to be signaled 16
            times per buffer */
    x->x_sigcountdown = x->x_sigperiod = (x->x_fifosize /
            (16 * (x->x_info.i_bytesperframe * x->x_vecsize)));
    sfread_cond_signal(&x->x_requestcondition);
    pthread_mutex_unlock(&x->x_mutex);
}

static void writesf_dsp(t_writesf *x, t_signal **sp)
{
    int i, ninlets = x->x_info.i_nchannels;
    pthread_mutex_lock(&x->x_mutex);
    x->x_vecsize = sp[0]->s_n;
    x->x_sigperiod = (x->x_fifosize /
            (16 * x->x_info.i_bytesperframe * x->x_vecsize));
    for (i = 0; i < ninlets; i++)
        x->x_outvec[i] = sp[i]->s_vec;
    x->x_insamplerate = sp[0]->s_sr;
    pthread_mutex_unlock(&x->x_mutex);
    dsp_add(writesf_perform, 1, x);
}

static void writesf_print(t_writesf *x)
{
    post("state %d", x->x_state);
    post("fifo head %d", x->x_fifohead);
    post("fifo tail %d", x->x_fifotail);
    post("fifo size %d", x->x_fifosize);
    post("fd %d", x->x_fd);
    post("eof %d", x->x_eof);
}

    /** request QUIT and wait for acknowledge */
static void writesf_free(t_writesf *x)
{
    void *threadrtn;
    pthread_mutex_lock(&x->x_mutex);
    x->x_requestcode = REQUEST_QUIT;
#ifdef DEBUG_SOUNDFILE
    post("stopping writesf thread...");
#endif
    sfread_cond_signal(&x->x_requestcondition);
    while (x->x_requestcode != REQUEST_NOTHING)
    {
#ifdef DEBUG_SOUNDFILE
        post("signaling...");
#endif
        sfread_cond_signal(&x->x_requestcondition);
        sfread_cond_wait(&x->x_answercondition, &x->x_mutex);
    }
    pthread_mutex_unlock(&x->x_mutex);
    if (pthread_join(x->x_childthread, &threadrtn))
        error("writesf_free: join failed");
#ifdef DEBUG_SOUNDFILE
    post("... done.");
#endif

    pthread_cond_destroy(&x->x_requestcondition);
    pthread_cond_destroy(&x->x_answercondition);
    pthread_mutex_destroy(&x->x_mutex);
    freebytes(x->x_buf, x->x_bufsize);
}

static void writesf_setup(void)
{
    writesf_class = class_new(gensym("writesf~"),
        (t_newmethod)writesf_new, (t_method)writesf_free,
        sizeof(t_writesf), 0, A_DEFFLOAT, A_DEFFLOAT, 0);
    class_addmethod(writesf_class, (t_method)writesf_start, gensym("start"), 0);
    class_addmethod(writesf_class, (t_method)writesf_stop, gensym("stop"), 0);
    class_addmethod(writesf_class, (t_method)writesf_dsp,
        gensym("dsp"), A_CANT, 0);
    class_addmethod(writesf_class, (t_method)writesf_open,
        gensym("open"), A_GIMME, 0);
    class_addmethod(writesf_class, (t_method)writesf_print, gensym("print"), 0);
    CLASS_MAINSIGNALIN(writesf_class, t_writesf, x_f);
}

/* ------------------------- global setup routine ------------------------ */

void d_soundfile_setup(void)
{
    soundfiler_setup();
    readsf_setup();
    writesf_setup();
}<|MERGE_RESOLUTION|>--- conflicted
+++ resolved
@@ -89,11 +89,7 @@
 
 void soundfile_info_print(const t_soundfile_info *info)
 {
-<<<<<<< HEAD
-    printf("%d %d %d %d %s %lld %d\n", info->i_samplerate, info->i_nchannels,
-=======
     printf("%d %d %d %ld %s %ld %d\n", info->i_samplerate, info->i_nchannels,
->>>>>>> 0de35846
         info->i_bytespersample, info->i_headersize,
         (info->i_bigendian ? "b" : "l"), info->i_bytelimit,
         info->i_bytesperframe);
@@ -152,7 +148,7 @@
                 ((n << 24) & 0x0000ff0000000000ULL) |
                 ((n << 40) & 0x00ff000000000000ULL) |
                 ((n << 56) & 0xff00000000000000ULL));
-    return (n);
+    return n;
 }
 
 int64_t swap8s(int64_t n, int doit)
@@ -171,14 +167,9 @@
 uint32_t swap4(uint32_t n, int doit)
 {
     if (doit)
-<<<<<<< HEAD
         return (((n & 0x0000ff) << 24) | ((n & 0x0000ff00) <<  8) |
                 ((n & 0xff0000) >>  8) | ((n & 0xff000000) >> 24));
-    return (n);
-=======
-        return (((n & 0xff) << 24) | ((n & 0xff00) << 8) |
-            ((n & 0xff0000) >> 8) | ((n & 0xff000000) >> 24));
-    else return n;
+    return n;
 }
 
 int32_t swap4s(int32_t n, int doit)
@@ -189,19 +180,13 @@
         return (n << 16) | ((n >> 16) & 0xffff);
     }
     return n;
->>>>>>> 0de35846
 }
 
 uint16_t swap2(uint32_t n, int doit)
 {
     if (doit)
-<<<<<<< HEAD
         return (((n & 0x00ff) << 8) | ((n & 0xff00) >> 8));
-    return (n);
-=======
-        return (((n & 0xff) << 8) | ((n & 0xff00) >> 8));
-    else return n;
->>>>>>> 0de35846
+    return n;
 }
 
 void swapstring(char *foo, int doit)
@@ -213,13 +198,12 @@
     }
 }
 
-<<<<<<< HEAD
 void swapstring8(char *foo, int doit)
 {
     if (doit)
     {
         char a = foo[0], b = foo[1], c = foo[2], d = foo[3],
-             e = foo[4], f = foo[5], g = foo[6], h = foo[7];
+        e = foo[4], f = foo[5], g = foo[6], h = foo[7];
         foo[0] = h; foo[1] = g; foo[2] = f; foo[3] = e;
         foo[4] = d; foo[5] = c; foo[6] = b; foo[7] = a;
     }
@@ -232,10 +216,7 @@
     return n;
 }
 
-/******************** soundfile access routines **********************/
-=======
 /* ----------------------- soundfile access routines ----------------------- */
->>>>>>> 0de35846
 
     /** This routine opens a file, looks for either a supported file format
         header, seeks to end of it, and fills in the soundfile header info
@@ -489,21 +470,6 @@
 
     /* soundfiler_write ...
 
-<<<<<<< HEAD
-    usage: write [flags] filename table ...
-    flags:
-        -nframes <frames>
-        -skip <frames>
-        -bytes <bytes per sample>
-        -r / -rate <samplerate>
-        -normalize
-        -wave
-        -aiff
-        -caff
-        -nextstep
-        -big
-        -little
-=======
        usage: write [flags] filename table ...
        flags:
          -nframes <frames>
@@ -513,10 +479,10 @@
          -normalize
          -wave
          -aiff
+         -caff
          -nextstep
          -big
          -little
->>>>>>> 0de35846
     */
 
 typedef struct _soundfiler_writeargs
@@ -636,29 +602,15 @@
         else
             filetype = FILETYPE_WAVE; /* default */
     }
-<<<<<<< HEAD
-        /* TODO: handle AIFF floating point samples */
-    if (bytespersample == 4)
-    {
-        if (filetype == FILETYPE_AIFF)
-        {
-            pd_error(obj, "AIFF 32 bit float not supported");
-            goto usage;
-        }
-    }
+
         /* check endianness versus file type */
     if (filetype == FILETYPE_WAVE) /* force little endian */
-=======
-
-        /* for WAVE force little endian; for nextstep use machine native */
-    if (filetype == FILETYPE_WAVE)
->>>>>>> 0de35846
     {
         bigendian = 0;
         if (endianness == 1)
             pd_error(obj, "WAVE file forced to little endian");
     }
-    else if (filetype == FILETYPE_AIFF) /* force big endian */
+    else if (filetype == FILETYPE_AIFF) /* default to big endian */
     {
         bigendian = 1;
         if (pd_compatibilitylevel < 51)
