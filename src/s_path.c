--- conflicted
+++ resolved
@@ -227,39 +227,23 @@
 
 void sys_setextrapath(const char *p)
 {
-<<<<<<< HEAD
-    char pathbuf[FILENAME_MAX];
-    namelist_free(pd_extrapath);
-    /* add standard place for users to install stuff first */
-#ifdef __gnu_linux__
-    sys_expandpath("~/pd-externals", pathbuf);
-=======
     char pathbuf[MAXPDSTRING];
     namelist_free(pd_extrapath);
     /* add standard place for users to install stuff first */
 #ifdef __gnu_linux__
     sys_expandpath("~/pd-externals", pathbuf, MAXPDSTRING);
->>>>>>> c78d6b22
     pd_extrapath = namelist_append(0, pathbuf, 0);
     pd_extrapath = namelist_append(pd_extrapath, "/usr/local/lib/pd-externals", 0);
 #endif
 
 #ifdef __APPLE__
-<<<<<<< HEAD
-    sys_expandpath("~/Library/Pd", pathbuf);
-=======
     sys_expandpath("~/Library/Pd", pathbuf, MAXPDSTRING);
->>>>>>> c78d6b22
     pd_extrapath = namelist_append(0, pathbuf, 0);
     pd_extrapath = namelist_append(pd_extrapath, "/Library/Pd", 0);
 #endif
 
 #ifdef _WIN32
-<<<<<<< HEAD
-    sys_expandpath("%ProgramFiles%/Common Files/Pd", pathbuf);
-=======
     sys_expandpath("%ProgramFiles%/Common Files/Pd", pathbuf, MAXPDSTRING);
->>>>>>> c78d6b22
     pd_extrapath = namelist_append(0, pathbuf, 0);
     sys_expandpath("%UserProfile%/Application Data/Pd", pathbuf);
     pd_extrapath = namelist_append(pd_extrapath, pathbuf, 0);
