/* Copyright (c) 1997-1999 Miller Puckette.
* For information on usage and redistribution, and for a DISCLAIMER OF ALL
* WARRANTIES, see the file, "LICENSE.txt," in this distribution.  */


#include <stdlib.h>
#include "m_pd.h"
#include "s_stuff.h"
#include "g_canvas.h"
#include <stdio.h>
#include <errno.h>
#ifdef HAVE_UNISTD_H
#include <unistd.h>
#endif
#ifdef _WIN32
#include <io.h>
#endif
#include <fcntl.h>
#include <string.h>
#include <stdarg.h>

#ifdef _MSC_VER
#define snprintf _snprintf
#endif

struct _binbuf
{
    int b_n;
    t_atom *b_vec;
};

t_binbuf *binbuf_new(void)
{
    t_binbuf *x = (t_binbuf *)t_getbytes(sizeof(*x));
    x->b_n = 0;
    x->b_vec = t_getbytes(0);
    return (x);
}

void binbuf_free(t_binbuf *x)
{
    t_freebytes(x->b_vec, x->b_n * sizeof(*x->b_vec));
    t_freebytes(x,  sizeof(*x));
}

t_binbuf *binbuf_duplicate(const t_binbuf *y)
{
    t_binbuf *x = (t_binbuf *)t_getbytes(sizeof(*x));
    x->b_n = y->b_n;
    x->b_vec = t_getbytes(x->b_n * sizeof(*x->b_vec));
    memcpy(x->b_vec, y->b_vec, x->b_n * sizeof(*x->b_vec));
    return (x);
}

void binbuf_clear(t_binbuf *x)
{
    x->b_vec = t_resizebytes(x->b_vec, x->b_n * sizeof(*x->b_vec), 0);
    x->b_n = 0;
}

    /* convert text to a binbuf */
void binbuf_text(t_binbuf *x, const char *text, size_t size)
{
    char buf[MAXPDSTRING+1], *bufp, *ebuf = buf+MAXPDSTRING;
    const char *textp = text, *etext = text+size;
    t_atom *ap;
    int nalloc = 16, natom = 0;
    t_freebytes(x->b_vec, x->b_n * sizeof(*x->b_vec));
    x->b_vec = t_getbytes(nalloc * sizeof(*x->b_vec));
    ap = x->b_vec;
    x->b_n = 0;
    while (1)
    {
        int type;
            /* skip leading space */
        while ((textp != etext) && (*textp == ' ' || *textp == '\n'
            || *textp == '\r' || *textp == '\t')) textp++;
        if (textp == etext) break;
        if (*textp == ';') SETSEMI(ap), textp++;
        else if (*textp == ',') SETCOMMA(ap), textp++;
        else
        {
                /* it's an atom other than a comma or semi */
            char c;
            int floatstate = 0, slash = 0, lastslash = 0, dollar = 0;
            bufp = buf;
            do
            {
                c = *bufp = *textp++;
                lastslash = slash;
                slash = (c == '\\');

                if (floatstate >= 0)
                {
                    int digit = (c >= '0' && c <= '9'),
                        dot = (c == '.'), minus = (c == '-'),
                        plusminus = (minus || (c == '+')),
                        expon = (c == 'e' || c == 'E');
                    if (floatstate == 0)    /* beginning */
                    {
                        if (minus) floatstate = 1;
                        else if (digit) floatstate = 2;
                        else if (dot) floatstate = 3;
                        else floatstate = -1;
                    }
                    else if (floatstate == 1)   /* got minus */
                    {
                        if (digit) floatstate = 2;
                        else if (dot) floatstate = 3;
                        else floatstate = -1;
                    }
                    else if (floatstate == 2)   /* got digits */
                    {
                        if (dot) floatstate = 4;
                        else if (expon) floatstate = 6;
                        else if (!digit) floatstate = -1;
                    }
                    else if (floatstate == 3)   /* got '.' without digits */
                    {
                        if (digit) floatstate = 5;
                        else floatstate = -1;
                    }
                    else if (floatstate == 4)   /* got '.' after digits */
                    {
                        if (digit) floatstate = 5;
                        else if (expon) floatstate = 6;
                        else floatstate = -1;
                    }
                    else if (floatstate == 5)   /* got digits after . */
                    {
                        if (expon) floatstate = 6;
                        else if (!digit) floatstate = -1;
                    }
                    else if (floatstate == 6)   /* got 'e' */
                    {
                        if (plusminus) floatstate = 7;
                        else if (digit) floatstate = 8;
                        else floatstate = -1;
                    }
                    else if (floatstate == 7)   /* got plus or minus */
                    {
                        if (digit) floatstate = 8;
                        else floatstate = -1;
                    }
                    else if (floatstate == 8)   /* got digits */
                    {
                        if (!digit) floatstate = -1;
                    }
                }
                if (!lastslash && c == '$' && (textp != etext &&
                    textp[0] >= '0' && textp[0] <= '9'))
                        dollar = 1;
                if (!slash) bufp++;
                else if (lastslash)
                {
                    bufp++;
                    slash = 0;
                }
            }
            while (textp != etext && bufp != ebuf &&
                (slash || (*textp != ' ' && *textp != '\n' && *textp != '\r'
                    && *textp != '\t' &&*textp != ',' && *textp != ';')));
            *bufp = 0;
#if 0
            post("binbuf_text: buf %s", buf);
#endif
            if (floatstate == 2 || floatstate == 4 || floatstate == 5 ||
                floatstate == 8)
                    SETFLOAT(ap, atof(buf));
                /* LATER try to figure out how to mix "$" and "\$" correctly;
                here, the backslashes were already stripped so we assume all
                "$" chars are real dollars.  In fact, we only know at least one
                was. */
            else if (dollar)
            {
                if (buf[0] != '$')
                    dollar = 0;
                for (bufp = buf+1; *bufp; bufp++)
                    if (*bufp < '0' || *bufp > '9')
                        dollar = 0;
                if (dollar)
                    SETDOLLAR(ap, atoi(buf+1));
                else SETDOLLSYM(ap, gensym(buf));
            }
            else SETSYMBOL(ap, gensym(buf));
        }
        ap++;
        natom++;
        if (natom == nalloc)
        {
            x->b_vec = t_resizebytes(x->b_vec, nalloc * sizeof(*x->b_vec),
                nalloc * (2*sizeof(*x->b_vec)));
            nalloc = nalloc * 2;
            ap = x->b_vec + natom;
        }
        if (textp == etext) break;
    }
    /* reallocate the vector to exactly the right size */
    x->b_vec = t_resizebytes(x->b_vec, nalloc * sizeof(*x->b_vec),
        natom * sizeof(*x->b_vec));
    x->b_n = natom;
}

    /* convert a binbuf to text; no null termination. */
void binbuf_gettext(const t_binbuf *x, char **bufp, int *lengthp)
{
    char *buf = getbytes(0), *newbuf;
    int length = 0;
    char string[MAXPDSTRING];
    const t_atom *ap;
    int indx;

    for (ap = x->b_vec, indx = x->b_n; indx--; ap++)
    {
        int newlength;
        if ((ap->a_type == A_SEMI || ap->a_type == A_COMMA) &&
                length && buf[length-1] == ' ') length--;
        atom_string(ap, string, MAXPDSTRING);
        newlength = length + (int)strlen(string) + 1;
        if (!(newbuf = resizebytes(buf, length, newlength))) break;
        buf = newbuf;
        strcpy(buf + length, string);
        length = newlength;
        if (ap->a_type == A_SEMI) buf[length-1] = '\n';
        else buf[length-1] = ' ';
    }
    if (length && buf[length-1] == ' ')
    {
        if ((newbuf = t_resizebytes(buf, length, length-1)))
        {
            buf = newbuf;
            length--;
        }
    }
    *bufp = buf;
    *lengthp = length;
}

/* LATER improve the out-of-space behavior below.  Also fix this so that
writing to file doesn't buffer everything together. */

void binbuf_add(t_binbuf *x, int argc, const t_atom *argv)
{
    int newsize = x->b_n + argc, i;
    t_atom *ap;
    if ((ap = t_resizebytes(x->b_vec, x->b_n * sizeof(*x->b_vec),
        newsize * sizeof(*x->b_vec))))
            x->b_vec = ap;
    else
    {
        error("binbuf_addmessage: out of space");
        return;
    }
#if 0
    startpost("binbuf_add: ");
    postatom(argc, argv);
    endpost();
#endif
    for (ap = x->b_vec + x->b_n, i = argc; i--; ap++)
        *ap = *(argv++);
    x->b_n = newsize;
}

#define MAXADDMESSV 100
void binbuf_addv(t_binbuf *x, const char *fmt, ...)
{
    va_list ap;
    t_atom arg[MAXADDMESSV], *at =arg;
    int nargs = 0;
    const char *fp = fmt;

    va_start(ap, fmt);
    while (1)
    {
        if (nargs >= MAXADDMESSV)
        {
            error("binbuf_addmessv: only %d allowed", MAXADDMESSV);
            break;
        }
        switch(*fp++)
        {
        case 'i': SETFLOAT(at, va_arg(ap, int)); break;
        case 'f': SETFLOAT(at, va_arg(ap, double)); break;
        case 's': SETSYMBOL(at, va_arg(ap, t_symbol *)); break;
        case ';': SETSEMI(at); break;
        case ',': SETCOMMA(at); break;
        default: goto done;
        }
        at++;
        nargs++;
    }
done:
    va_end(ap);
    binbuf_add(x, nargs, arg);
}

/* add a binbuf to another one for saving.  Semicolons and commas go to
symbols ";", "'",; and inside symbols, characters ';', ',' and '$' get
escaped.  LATER also figure out about escaping white space */

void binbuf_addbinbuf(t_binbuf *x, const t_binbuf *y)
{
    t_binbuf *z = binbuf_new();
    int i, fixit;
    t_atom *ap;
    binbuf_add(z, y->b_n, y->b_vec);
    for (i = 0, ap = z->b_vec; i < z->b_n; i++, ap++)
    {
        char tbuf[MAXPDSTRING];
        const char *s;
        switch (ap->a_type)
        {
        case A_FLOAT:
            break;
        case A_SEMI:
            SETSYMBOL(ap, gensym(";"));
            break;
        case A_COMMA:
            SETSYMBOL(ap, gensym(","));
            break;
        case A_DOLLAR:
            sprintf(tbuf, "$%d", ap->a_w.w_index);
            SETSYMBOL(ap, gensym(tbuf));
            break;
        case A_DOLLSYM:
            atom_string(ap, tbuf, MAXPDSTRING);
            SETSYMBOL(ap, gensym(tbuf));
            break;
        case A_SYMBOL:
            for (s = ap->a_w.w_symbol->s_name, fixit = 0; *s; s++)
                if (*s == ';' || *s == ',' || *s == '$')
                    fixit = 1;
            if (fixit)
            {
                atom_string(ap, tbuf, MAXPDSTRING);
                SETSYMBOL(ap, gensym(tbuf));
            }
            break;
        default:
            bug("binbuf_addbinbuf");
        }
    }

    binbuf_add(x, z->b_n, z->b_vec);
    binbuf_free(z);
}

void binbuf_addsemi(t_binbuf *x)
{
    t_atom a;
    SETSEMI(&a);
    binbuf_add(x, 1, &a);
}

/* Supply atoms to a binbuf from a message, making the opposite changes
from binbuf_addbinbuf.  The symbol ";" goes to a semicolon, etc. */

void binbuf_restore(t_binbuf *x, int argc, const t_atom *argv)
{
    int newsize = x->b_n + argc, i;
    t_atom *ap;
    if ((ap = t_resizebytes(x->b_vec, x->b_n * sizeof(*x->b_vec),
        newsize * sizeof(*x->b_vec))))
            x->b_vec = ap;
    else
    {
        error("binbuf_addmessage: out of space");
        return;
    }

    for (ap = x->b_vec + x->b_n, i = argc; i--; ap++)
    {
        if (argv->a_type == A_SYMBOL)
        {
            const char *str = argv->a_w.w_symbol->s_name, *str2;
            if (!strcmp(str, ";")) SETSEMI(ap);
            else if (!strcmp(str, ",")) SETCOMMA(ap);
            else if ((str2 = strchr(str, '$')) && str2[1] >= '0'
                && str2[1] <= '9')
            {
                int dollsym = 0;
                if (*str != '$')
                    dollsym = 1;
                else for (str2 = str + 1; *str2; str2++)
                    if (*str2 < '0' || *str2 > '9')
                {
                    dollsym = 1;
                    break;
                }
                if (dollsym)
                    SETDOLLSYM(ap, gensym(str));
                else
                {
                    int dollar = 0;
                    sscanf(argv->a_w.w_symbol->s_name + 1, "%d", &dollar);
                    SETDOLLAR(ap, dollar);
                }
            }
            else if (strchr(argv->a_w.w_symbol->s_name, '\\'))
            {
                char buf[MAXPDSTRING], *sp1;
                const char *sp2;
                int slashed = 0;
                for (sp1 = buf, sp2 = argv->a_w.w_symbol->s_name;
                    *sp2 && sp1 < buf + (MAXPDSTRING-1);
                        sp2++)
                {
                    if (slashed)
                        *sp1++ = *sp2;
                    else if (*sp2 == '\\')
                        slashed = 1;
                    else *sp1++ = *sp2, slashed = 0;
                }
                *sp1 = 0;
                SETSYMBOL(ap, gensym(buf));
            }
            else *ap = *argv;
            argv++;
        }
        else *ap = *(argv++);
    }
    x->b_n = newsize;
}

void binbuf_print(const t_binbuf *x)
{
    int i, startedpost = 0, newline = 1;
    for (i = 0; i < x->b_n; i++)
    {
        if (newline)
        {
            if (startedpost) endpost();
            startpost("");
            startedpost = 1;
        }
        postatom(1, x->b_vec + i);
        if (x->b_vec[i].a_type == A_SEMI)
            newline = 1;
        else newline = 0;
    }
    if (startedpost) endpost();
}

int binbuf_getnatom(const t_binbuf *x)
{
    return (x->b_n);
}

t_atom *binbuf_getvec(const t_binbuf *x)
{
    return (x->b_vec);
}

int binbuf_resize(t_binbuf *x, int newsize)
{
    t_atom *new = t_resizebytes(x->b_vec,
        x->b_n * sizeof(*x->b_vec), newsize * sizeof(*x->b_vec));
    if (new)
        x->b_vec = new, x->b_n = newsize;
    return (new != 0);
}

int canvas_getdollarzero( void);

/* JMZ:
 * s points to the first character after the $
 * (e.g. if the org.symbol is "$1-bla", then s will point to "1-bla")
 * (e.g. org.symbol="hu-$1mu", s="1mu")
 * LATER: think about more complex $args, like ${$1+3}
 *
 * the return value holds the length of the $arg (in most cases: 1)
 * buf holds the expanded $arg
 *
 * if some error occured, "-1" is returned
 *
 * e.g. "$1-bla" with list "10 20 30"
 * s="1-bla"
 * buf="10"
 * return value = 1; (s+1=="-bla")
 */
int binbuf_expanddollsym(const char *s, char *buf, t_atom dollar0, int ac, const t_atom *av, int tonew)
{
  int argno = (int)atol(s);
  int arglen=0;
  const char*cs=s;
  char c=*cs;
  *buf=0;

  while(c&&(c>='0')&&(c<='9')){
    c=*cs++;
    arglen++;
  }

  if (cs==s) { /* invalid $-expansion (like "$bla") */
    sprintf(buf, "$");
    return 0;
  }
  else if (argno < 0 || argno > ac) /* undefined argument */
    {
      if(!tonew)return 0;
      sprintf(buf, "$%d", argno);
    }
  else if (argno == 0){ /* $0 */
    atom_string(&dollar0, buf, MAXPDSTRING/2-1);
  }
  else{ /* fine! */
    atom_string(av+(argno-1), buf, MAXPDSTRING/2-1);
  }
  return (arglen-1);
}

/* LATER remove the dependence on the current canvas for $0; should be another
argument. */
t_symbol *binbuf_realizedollsym(t_symbol *s, int ac, const t_atom *av, int tonew)
{
    char buf[MAXPDSTRING];
    char buf2[MAXPDSTRING];
    const char*str=s->s_name;
    char*substr;
    int next=0, i=MAXPDSTRING;
    t_atom dollarnull;
    SETFLOAT(&dollarnull, canvas_getdollarzero());
    while(i--)buf2[i]=0;

#if 1
    /* JMZ: currently, a symbol is detected to be A_DOLLSYM if it starts with '$'
     * the leading $ is stripped and the rest stored in "s"
     * i would suggest to NOT strip the leading $
     * and make everything a A_DOLLSYM that contains(!) a $
     *
     * whenever this happened, enable this code
     */
    substr=strchr(str, '$');
    if (!substr || substr-str >= MAXPDSTRING)
        return (s);

    strncat(buf2, str, (substr-str));
    str=substr+1;

#endif

    while((next=binbuf_expanddollsym(str, buf, dollarnull, ac, av, tonew))>=0)
    {
        /*
        * JMZ: i am not sure what this means, so i might have broken it
        * it seems like that if "tonew" is set and the $arg cannot be expanded
        * (or the dollarsym is in reality a A_DOLLAR)
        * 0 is returned from binbuf_realizedollsym
        * this happens, when expanding in a message-box, but does not happen
        * when the A_DOLLSYM is the name of a subpatch
        */
        if(!tonew&&(0==next)&&(0==*buf))
        {
            return 0; /* JMZ: this should mimick the original behaviour */
        }

        strncat(buf2, buf, MAXPDSTRING/2-1);
        str+=next;
        substr=strchr(str, '$');
        if(substr)
        {
            strncat(buf2, str, (substr-str));
            str=substr+1;
        }
        else
        {
            strncat(buf2, str, MAXPDSTRING-1);
            goto done;
        }
    }
done:
    return (gensym(buf2));
}

#define SMALLMSG 5
#define HUGEMSG 1000

#ifndef HAVE_ALLOCA     /* can work without alloca() but we never need it */
#define HAVE_ALLOCA 1
#endif

#ifdef HAVE_ALLOCA

#ifdef _WIN32
# include <malloc.h> /* MSVC or mingw on windows */
#elif defined(__linux__) || defined(__APPLE__)
# include <alloca.h> /* linux, mac, mingw, cygwin */
#else
# include <stdlib.h> /* BSDs for example */
#endif

#define ATOMS_ALLOCA(x, n) ((x) = (t_atom *)((n) < HUGEMSG ?  \
        alloca((n) * sizeof(t_atom)) : getbytes((n) * sizeof(t_atom))))
#define ATOMS_FREEA(x, n) ( \
    ((n) < HUGEMSG || (freebytes((x), (n) * sizeof(t_atom)), 0)))
#else
#define ATOMS_ALLOCA(x, n) ((x) = (t_atom *)getbytes((n) * sizeof(t_atom)))
#define ATOMS_FREEA(x, n) (freebytes((x), (n) * sizeof(t_atom)))
#endif

void binbuf_eval(const t_binbuf *x, t_pd *target, int argc, const t_atom *argv)
{
    t_atom smallstack[SMALLMSG], *mstack, *msp;
    const t_atom *at = x->b_vec;
    int ac = x->b_n;
    int nargs, maxnargs = 0;
    if (ac <= SMALLMSG)
        mstack = smallstack;
    else
    {
#if 1
            /* count number of args in biggest message.  The wierd
            treatment of "pd_objectmaker" is because when the message
            goes out to objectmaker, commas and semis are passed
            on as regular args (see below).  We're tacitly assuming here
            that the pd_objectmaker target can't come up via a named
            destination in the message, only because the original "target"
            points there. */
        if (target == &pd_objectmaker)
            maxnargs = ac;
        else
        {
            int i, j = (target ? 0 : -1);
            for (i = 0; i < ac; i++)
            {
                if (at[i].a_type == A_SEMI)
                    j = -1;
                else if (at[i].a_type == A_COMMA)
                    j = 0;
                else if (++j > maxnargs)
                    maxnargs = j;
            }
        }
        if (maxnargs <= SMALLMSG)
            mstack = smallstack;
        else ATOMS_ALLOCA(mstack, maxnargs);
#else
            /* just pessimistically allocate enough to hold everything
            at once.  This turned out to run slower in a simple benchmark
            I tried, perhaps because the extra memory allocation
            hurt the cache hit rate. */
        maxnargs = ac;
        ATOMS_ALLOCA(mstack, maxnargs);
#endif

    }
    msp = mstack;
    while (1)
    {
        t_pd *nexttarget;
            /* get a target. */
        while (!target)
        {
            t_symbol *s;
            while (ac && (at->a_type == A_SEMI || at->a_type == A_COMMA))
                ac--,  at++;
            if (!ac) break;
            if (at->a_type == A_DOLLAR)
            {
                if (at->a_w.w_index <= 0 || at->a_w.w_index > argc)
                {
                    error("$%d: not enough arguments supplied",
                            at->a_w.w_index);
                    goto cleanup;
                }
                else if (argv[at->a_w.w_index-1].a_type != A_SYMBOL)
                {
                    error("$%d: symbol needed as message destination",
                        at->a_w.w_index);
                    goto cleanup;
                }
                else s = argv[at->a_w.w_index-1].a_w.w_symbol;
            }
            else if (at->a_type == A_DOLLSYM)
            {
                if (!(s = binbuf_realizedollsym(at->a_w.w_symbol,
                    argc, argv, 0)))
                {
                    error("$%s: not enough arguments supplied",
                        at->a_w.w_symbol->s_name);
                    goto cleanup;
                }
            }
            else s = atom_getsymbol(at);
            if (!(target = s->s_thing))
            {
                error("%s: no such object", s->s_name);
            cleanup:
                do at++, ac--;
                while (ac && at->a_type != A_SEMI);
                    /* LATER eat args until semicolon and continue */
                continue;
            }
            else
            {
                at++, ac--;
                break;
            }
        }
        if (!ac) break;
        nargs = 0;
        nexttarget = target;
        while (1)
        {
            t_symbol *s9;
            if (!ac) goto gotmess;
            switch (at->a_type)
            {
            case A_SEMI:
                    /* semis and commas in new message just get bashed to
                    a symbol.  This is needed so you can pass them to "expr." */
                if (target == &pd_objectmaker)
                {
                    SETSYMBOL(msp, gensym(";"));
                    break;
                }
                else
                {
                    nexttarget = 0;
                    goto gotmess;
                }
            case A_COMMA:
                if (target == &pd_objectmaker)
                {
                    SETSYMBOL(msp, gensym(","));
                    break;
                }
                else goto gotmess;
            case A_FLOAT:
            case A_SYMBOL:
                *msp = *at;
                break;
            case A_DOLLAR:
                if (at->a_w.w_index > 0 && at->a_w.w_index <= argc)
                    *msp = argv[at->a_w.w_index-1];
                else if (at->a_w.w_index == 0)
                    SETFLOAT(msp, canvas_getdollarzero());
                else
                {
                    if (target == &pd_objectmaker)
                        SETFLOAT(msp, 0);
                    else
                    {
                        error("$%d: argument number out of range",
                            at->a_w.w_index);
                        SETFLOAT(msp, 0);
                    }
                }
                break;
            case A_DOLLSYM:
                s9 = binbuf_realizedollsym(at->a_w.w_symbol, argc, argv,
                    target == &pd_objectmaker);
                if (!s9)
                {
                    error("%s: argument number out of range", at->a_w.w_symbol->s_name);
                    SETSYMBOL(msp, at->a_w.w_symbol);
                }
                else SETSYMBOL(msp, s9);
                break;
            default:
                bug("bad item in binbuf");
                goto broken;
            }
            msp++;
            ac--;
            at++;
            nargs++;
        }
    gotmess:
        if (nargs)
        {
            switch (mstack->a_type)
            {
            case A_SYMBOL:
                typedmess(target, mstack->a_w.w_symbol, nargs-1, mstack+1);
                break;
            case A_FLOAT:
                if (nargs == 1) pd_float(target, mstack->a_w.w_float);
                else pd_list(target, 0, nargs, mstack);
                break;
            default:
                break;
            }
        }
        msp = mstack;
        if (!ac) break;
        target = nexttarget;
        at++;
        ac--;
    }
broken:
    if (maxnargs > SMALLMSG)
         ATOMS_FREEA(mstack, maxnargs);
}

int binbuf_read(t_binbuf *b, const char *filename, const char *dirname, int crflag)
{
    long length;
    int fd;
    int readret;
    char *buf;
    char namebuf[MAXPDSTRING];

    if (*dirname)
        snprintf(namebuf, MAXPDSTRING-1, "%s/%s", dirname, filename);
    else
        snprintf(namebuf, MAXPDSTRING-1, "%s", filename);
    namebuf[MAXPDSTRING-1] = 0;

    if ((fd = sys_open(namebuf, 0)) < 0)
    {
        fprintf(stderr, "open: ");
        perror(namebuf);
        return (1);
    }
    if ((length = lseek(fd, 0, SEEK_END)) < 0 || lseek(fd, 0, SEEK_SET) < 0
        || !(buf = t_getbytes(length)))
    {
        fprintf(stderr, "lseek: ");
        perror(namebuf);
        close(fd);
        return(1);
    }
    if ((readret = (int)read(fd, buf, length)) < length)
    {
        fprintf(stderr, "read (%d %ld) -> %d\n", fd, length, readret);
        perror(namebuf);
        close(fd);
        t_freebytes(buf, length);
        return(1);
    }
        /* optionally map carriage return to semicolon */
    if (crflag)
    {
        int i;
        for (i = 0; i < length; i++)
            if (buf[i] == '\n')
                buf[i] = ';';
    }
    binbuf_text(b, buf, length);

#if 0
    startpost("binbuf_read "); postatom(b->b_n, b->b_vec); endpost();
#endif

    t_freebytes(buf, length);
    close(fd);
    return (0);
}

    /* read a binbuf from a file, via the search patch of a canvas */
int binbuf_read_via_canvas(t_binbuf *b, const char *filename, const t_canvas *canvas,
    int crflag)
{
    int filedesc;
    char buf[MAXPDSTRING], *bufptr;
    if ((filedesc = canvas_open(canvas, filename, "",
        buf, &bufptr, MAXPDSTRING, 0)) < 0)
    {
        error("%s: can't open", filename);
        return (1);
    }
    else close (filedesc);
    if (binbuf_read(b, bufptr, buf, crflag))
        return (1);
    else return (0);
}

    /* old version */
int binbuf_read_via_path(t_binbuf *b, const char *filename, const char *dirname,
    int crflag)
{
    int filedesc;
    char buf[MAXPDSTRING], *bufptr;
    if ((filedesc = open_via_path(
        dirname, filename, "", buf, &bufptr, MAXPDSTRING, 0)) < 0)
    {
        error("%s: can't open", filename);
        return (1);
    }
    else close (filedesc);
    if (binbuf_read(b, bufptr, buf, crflag))
        return (1);
    else return (0);
}

#define WBUFSIZE 4096
static t_binbuf *binbuf_convert(const t_binbuf *oldb, int maxtopd);

    /* write a binbuf to a text file.  If "crflag" is set we suppress
    semicolons. */
int binbuf_write(const t_binbuf *x, const char *filename, const char *dir, int crflag)
{
    FILE *f = 0;
    char sbuf[WBUFSIZE], fbuf[MAXPDSTRING], *bp = sbuf, *ep = sbuf + WBUFSIZE;
    t_atom *ap;
    t_binbuf *y = 0;
    const t_binbuf *z = x;
    int indx;
    int ncolumn = 0;

    if (*dir)
        snprintf(fbuf, MAXPDSTRING-1, "%s/%s", dir, filename);
    else
        snprintf(fbuf, MAXPDSTRING-1, "%s", filename);
    fbuf[MAXPDSTRING-1] = 0;

    if (!strcmp(filename + strlen(filename) - 4, ".pat") ||
        !strcmp(filename + strlen(filename) - 4, ".mxt"))
    {
        y = binbuf_convert(x, 0);
        x = y;
    }

    if (!(f = sys_fopen(fbuf, "w")))
    {
        fprintf(stderr, "open: ");
        sys_unixerror(fbuf);
        goto fail;
    }
    for (ap = z->b_vec, indx = z->b_n; indx--; ap++)
    {
        int length;
            /* estimate how many characters will be needed.  Printing out
            symbols may need extra characters for inserting backslashes. */
        if (ap->a_type == A_SYMBOL || ap->a_type == A_DOLLSYM)
            length = 80 + (int)strlen(ap->a_w.w_symbol->s_name);
        else length = 40;
        if (ep - bp < length)
        {
            if (fwrite(sbuf, bp-sbuf, 1, f) < 1)
            {
                sys_unixerror(fbuf);
                goto fail;
            }
            bp = sbuf;
        }
        if ((ap->a_type == A_SEMI || ap->a_type == A_COMMA) &&
            bp > sbuf && bp[-1] == ' ') bp--;
        if (!crflag || ap->a_type != A_SEMI)
        {
            atom_string(ap, bp, (unsigned int)((ep-bp)-2));
            length = (int)strlen(bp);
            bp += length;
            ncolumn += length;
        }
        if (ap->a_type == A_SEMI || (!crflag && ncolumn > 65))
        {
            *bp++ = '\n';
            ncolumn = 0;
        }
        else
        {
            *bp++ = ' ';
            ncolumn++;
        }
    }
    if (fwrite(sbuf, bp-sbuf, 1, f) < 1)
    {
        sys_unixerror(fbuf);
        goto fail;
    }

    if (fflush(f) != 0)
    {
        sys_unixerror(fbuf);
        goto fail;
    }

    if (y)
        binbuf_free(y);
    fclose(f);
    return (0);
fail:
    if (y)
        binbuf_free(y);
    if (f)
        fclose(f);
    return (1);
}

/* The following routine attempts to convert from max to pd or back.  The
max to pd direction is working OK but you will need to make lots of
abstractions for objects like "gate" which don't exist in Pd.  conversion
from Pd to Max hasn't been tested for patches with subpatches yet!  */

#define MAXSTACK 1000

#define ISSYMBOL(a, b) ((a)->a_type == A_SYMBOL && \
    !strcmp((a)->a_w.w_symbol->s_name, (b)))

static t_binbuf *binbuf_convert(const t_binbuf *oldb, int maxtopd)
{
    t_binbuf *newb = binbuf_new();
    t_atom *vec = oldb->b_vec;
    t_int n = oldb->b_n, nextindex, stackdepth = 0, stack[MAXSTACK] = {0},
        nobj = 0, gotfontsize = 0;
	int i;
    t_atom outmess[MAXSTACK], *nextmess;
    t_float fontsize = 10;
    if (!maxtopd)
        binbuf_addv(newb, "ss;", gensym("max"), gensym("v2"));
    for (nextindex = 0; nextindex < n; )
    {
        int endmess, natom;
<<<<<<< HEAD
        const char *first, *second, *third;
        for (endmess = nextindex; endmess < n && vec[endmess].a_type != A_SEMI;
=======
        char *first, *second, *third;
        for (endmess = (int)nextindex; endmess < n && vec[endmess].a_type != A_SEMI;
>>>>>>> 1c60a514
            endmess++)
                ;
        if (endmess == n) break;
        if (endmess == nextindex || endmess == nextindex + 1
            || vec[nextindex].a_type != A_SYMBOL ||
                vec[nextindex+1].a_type != A_SYMBOL)
        {
            nextindex = endmess + 1;
            continue;
        }
        natom = endmess - (int)nextindex;
        if (natom > MAXSTACK-10) natom = MAXSTACK-10;
        nextmess = vec + nextindex;
        first = nextmess->a_w.w_symbol->s_name;
        second = (nextmess+1)->a_w.w_symbol->s_name;
        if (maxtopd)
        {
                /* case 1: importing a ".pat" file into Pd. */

                /* dollar signs in file translate to symbols */
            for (i = 0; i < natom; i++)
            {
                if (nextmess[i].a_type == A_DOLLAR)
                {
                    char buf[100];
                    sprintf(buf, "$%d", nextmess[i].a_w.w_index);
                    SETSYMBOL(nextmess+i, gensym(buf));
                }
                else if (nextmess[i].a_type == A_DOLLSYM)
                {
                    char buf[100];
                    sprintf(buf, "%s", nextmess[i].a_w.w_symbol->s_name);
                    SETSYMBOL(nextmess+i, gensym(buf));
                }
            }
            if (!strcmp(first, "#N"))
            {
                if (!strcmp(second, "vpatcher"))
                {
                    if (stackdepth >= MAXSTACK)
                    {
                        error("stack depth exceeded: too many embedded patches");
                        return (newb);
                    }
                    stack[stackdepth] = nobj;
                    stackdepth++;
                    nobj = 0;
                    binbuf_addv(newb, "ssfffff;",
                        gensym("#N"), gensym("canvas"),
                            atom_getfloatarg(2, natom, nextmess),
                            atom_getfloatarg(3, natom, nextmess),
                            atom_getfloatarg(4, natom, nextmess) -
                                atom_getfloatarg(2, natom, nextmess),
                            atom_getfloatarg(5, natom, nextmess) -
                                atom_getfloatarg(3, natom, nextmess),
                            (t_float)sys_defaultfont);
                }
            }
            if (!strcmp(first, "#P"))
            {
                    /* drop initial "hidden" flag */
                if (!strcmp(second, "hidden"))
                {
                    nextmess++;
                    natom--;
                    second = (nextmess+1)->a_w.w_symbol->s_name;
                }
                if (natom >= 7 && !strcmp(second, "newobj")
                    && (ISSYMBOL(&nextmess[6], "patcher") ||
                        ISSYMBOL(&nextmess[6], "p")))
                {
                    binbuf_addv(newb, "ssffss;",
                        gensym("#X"), gensym("restore"),
                        atom_getfloatarg(2, natom, nextmess),
                        atom_getfloatarg(3, natom, nextmess),
                        gensym("pd"), atom_getsymbolarg(7, natom, nextmess));
                    if (stackdepth) stackdepth--;
                    nobj = stack[stackdepth];
                    nobj++;
                }
                else if (!strcmp(second, "newex") || !strcmp(second, "newobj"))
                {
                    t_symbol *classname =
                        atom_getsymbolarg(6, natom, nextmess);
                    if (classname == gensym("trigger") ||
                        classname == gensym("t"))
                    {
                        for (i = 7; i < natom; i++)
                            if (nextmess[i].a_type == A_SYMBOL &&
                                nextmess[i].a_w.w_symbol == gensym("i"))
                                    nextmess[i].a_w.w_symbol = gensym("f");
                    }
                    if (classname == gensym("table"))
                        classname = gensym("TABLE");
                    SETSYMBOL(outmess, gensym("#X"));
                    SETSYMBOL(outmess + 1, gensym("obj"));
                    outmess[2] = nextmess[2];
                    outmess[3] = nextmess[3];
                    SETSYMBOL(outmess+4, classname);
                    for (i = 7; i < natom; i++)
                        outmess[i-2] = nextmess[i];
                    SETSEMI(outmess + natom - 2);
                    binbuf_add(newb, natom - 1, outmess);
                    nobj++;
                }
                else if (!strcmp(second, "message") ||
                    !strcmp(second, "comment"))
                {
                    SETSYMBOL(outmess, gensym("#X"));
                    SETSYMBOL(outmess + 1, gensym(
                        (strcmp(second, "message") ? "text" : "msg")));
                    outmess[2] = nextmess[2];
                    outmess[3] = nextmess[3];
                    for (i = 6; i < natom; i++)
                        outmess[i-2] = nextmess[i];
                    SETSEMI(outmess + natom - 2);
                    binbuf_add(newb, natom - 1, outmess);
                    nobj++;
                }
                else if (!strcmp(second, "button"))
                {
                    binbuf_addv(newb, "ssffs;",
                        gensym("#X"), gensym("obj"),
                        atom_getfloatarg(2, natom, nextmess),
                        atom_getfloatarg(3, natom, nextmess),
                        gensym("bng"));
                    nobj++;
                }
                else if (!strcmp(second, "number") || !strcmp(second, "flonum"))
                {
                    binbuf_addv(newb, "ssff;",
                        gensym("#X"), gensym("floatatom"),
                        atom_getfloatarg(2, natom, nextmess),
                        atom_getfloatarg(3, natom, nextmess));
                    nobj++;
                }
                else if (!strcmp(second, "slider"))
                {
                    t_float inc = atom_getfloatarg(7, natom, nextmess);
                    if (inc <= 0)
                        inc = 1;
                    binbuf_addv(newb, "ssffsffffffsssfffffffff;",
                        gensym("#X"), gensym("obj"),
                        atom_getfloatarg(2, natom, nextmess),
                        atom_getfloatarg(3, natom, nextmess),
                        gensym("vsl"),
                        atom_getfloatarg(4, natom, nextmess),
                        atom_getfloatarg(5, natom, nextmess),
                        atom_getfloatarg(6, natom, nextmess),
                        atom_getfloatarg(6, natom, nextmess)
                            + (atom_getfloatarg(5, natom, nextmess) - 1) * inc,
                        0., 0.,
                        gensym("empty"), gensym("empty"), gensym("empty"),
                        0., -8., 0., 8., -262144., -1., -1., 0., 1.);
                    nobj++;
                }
                else if (!strcmp(second, "toggle"))
                {
                    binbuf_addv(newb, "ssffs;",
                        gensym("#X"), gensym("obj"),
                        atom_getfloatarg(2, natom, nextmess),
                        atom_getfloatarg(3, natom, nextmess),
                        gensym("tgl"));
                    nobj++;
                }
                else if (!strcmp(second, "inlet"))
                {
                    binbuf_addv(newb, "ssffs;",
                        gensym("#X"), gensym("obj"),
                        atom_getfloatarg(2, natom, nextmess),
                        atom_getfloatarg(3, natom, nextmess),
                        gensym((natom > 5 ? "inlet~" : "inlet")));
                    nobj++;
                }
                else if (!strcmp(second, "outlet"))
                {
                    binbuf_addv(newb, "ssffs;",
                        gensym("#X"), gensym("obj"),
                        atom_getfloatarg(2, natom, nextmess),
                        atom_getfloatarg(3, natom, nextmess),
                        gensym((natom > 5 ? "outlet~" : "outlet")));
                    nobj++;
                }
                else if (!strcmp(second, "user"))
                {
                    third = (nextmess+2)->a_w.w_symbol->s_name;
                    if (!strcmp(third, "hslider"))
                    {
                        t_float range = atom_getfloatarg(7, natom, nextmess);
                        t_float multiplier = atom_getfloatarg(8, natom, nextmess);
                        t_float offset = atom_getfloatarg(9, natom, nextmess);
                        binbuf_addv(newb, "ssffsffffffsssfffffffff;",
                                    gensym("#X"), gensym("obj"),
                                    atom_getfloatarg(3, natom, nextmess),
                                    atom_getfloatarg(4, natom, nextmess),
                                    gensym("hsl"),
                                    atom_getfloatarg(6, natom, nextmess),
                                    atom_getfloatarg(5, natom, nextmess),
                                    offset,
                                    range + offset,
                                    0., 0.,
                                    gensym("empty"), gensym("empty"), gensym("empty"),
                                    0., -8., 0., 8., -262144., -1., -1., 0., 1.);
                   }
                    else if (!strcmp(third, "uslider"))
                    {
                        t_float range = atom_getfloatarg(7, natom, nextmess);
                        t_float multiplier = atom_getfloatarg(8, natom, nextmess);
                        t_float offset = atom_getfloatarg(9, natom, nextmess);
                        binbuf_addv(newb, "ssffsffffffsssfffffffff;",
                                    gensym("#X"), gensym("obj"),
                                    atom_getfloatarg(3, natom, nextmess),
                                    atom_getfloatarg(4, natom, nextmess),
                                    gensym("vsl"),
                                    atom_getfloatarg(5, natom, nextmess),
                                    atom_getfloatarg(6, natom, nextmess),
                                    offset,
                                    range + offset,
                                    0., 0.,
                                    gensym("empty"), gensym("empty"), gensym("empty"),
                                    0., -8., 0., 8., -262144., -1., -1., 0., 1.);
                    }
                    else
                        binbuf_addv(newb, "ssffs;",
                                    gensym("#X"), gensym("obj"),
                                    atom_getfloatarg(3, natom, nextmess),
                                    atom_getfloatarg(4, natom, nextmess),
                                    atom_getsymbolarg(2, natom, nextmess));
                    nobj++;
                }
                else if (!strcmp(second, "connect")||
                    !strcmp(second, "fasten"))
                {
                    binbuf_addv(newb, "ssffff;",
                        gensym("#X"), gensym("connect"),
                        nobj - atom_getfloatarg(2, natom, nextmess) - 1,
                        atom_getfloatarg(3, natom, nextmess),
                        nobj - atom_getfloatarg(4, natom, nextmess) - 1,
                        atom_getfloatarg(5, natom, nextmess));
                }
            }
        }
        else        /* Pd to Max */
        {
            if (!strcmp(first, "#N"))
            {
                if (!strcmp(second, "canvas"))
                {
                    t_float x, y;
                    if (stackdepth >= MAXSTACK)
                    {
                        error("stack depth exceeded: too many embedded patches");
                        return (newb);
                    }
                    stack[stackdepth] = nobj;
                    stackdepth++;
                    nobj = 0;
                    if(!gotfontsize) { /* only the first canvas sets the font size */
                        fontsize = atom_getfloatarg(6, natom, nextmess);
                        gotfontsize = 1;
                    }
                    x = atom_getfloatarg(2, natom, nextmess);
                    y = atom_getfloatarg(3, natom, nextmess);
                    binbuf_addv(newb, "ssffff;",
                        gensym("#N"), gensym("vpatcher"),
                            x, y,
                            atom_getfloatarg(4, natom, nextmess) + x,
                            atom_getfloatarg(5, natom, nextmess) + y);
                }
            }
            if (!strcmp(first, "#X"))
            {
                if (natom >= 5 && !strcmp(second, "restore")
                    && (ISSYMBOL (&nextmess[4], "pd")))
                {
                    binbuf_addv(newb, "ss;", gensym("#P"), gensym("pop"));
                    SETSYMBOL(outmess, gensym("#P"));
                    SETSYMBOL(outmess + 1, gensym("newobj"));
                    outmess[2] = nextmess[2];
                    outmess[3] = nextmess[3];
                    SETFLOAT(outmess + 4, 50.*(natom-5));
                    SETFLOAT(outmess + 5, fontsize);
                    SETSYMBOL(outmess + 6, gensym("p"));
                    for (i = 5; i < natom; i++)
                        outmess[i+2] = nextmess[i];
                    SETSEMI(outmess + natom + 2);
                    binbuf_add(newb, natom + 3, outmess);
                    if (stackdepth) stackdepth--;
                    nobj = stack[stackdepth];
                    nobj++;
                }
                else if (!strcmp(second, "obj"))
                {
                    t_symbol *classname =
                        atom_getsymbolarg(4, natom, nextmess);
                    if (classname == gensym("inlet"))
                        binbuf_addv(newb, "ssfff;", gensym("#P"),
                            gensym("inlet"),
                            atom_getfloatarg(2, natom, nextmess),
                            atom_getfloatarg(3, natom, nextmess),
                            10. + fontsize);
                    else if (classname == gensym("inlet~"))
                        binbuf_addv(newb, "ssffff;", gensym("#P"),
                            gensym("inlet"),
                            atom_getfloatarg(2, natom, nextmess),
                            atom_getfloatarg(3, natom, nextmess),
                            10. + fontsize, 1.);
                    else if (classname == gensym("outlet"))
                        binbuf_addv(newb, "ssfff;", gensym("#P"),
                            gensym("outlet"),
                            atom_getfloatarg(2, natom, nextmess),
                            atom_getfloatarg(3, natom, nextmess),
                            10. + fontsize);
                    else if (classname == gensym("outlet~"))
                        binbuf_addv(newb, "ssffff;", gensym("#P"),
                            gensym("outlet"),
                            atom_getfloatarg(2, natom, nextmess),
                            atom_getfloatarg(3, natom, nextmess),
                            10. + fontsize, 1.);
                    else if (classname == gensym("bng"))
                        binbuf_addv(newb, "ssffff;", gensym("#P"),
                            gensym("button"),
                            atom_getfloatarg(2, natom, nextmess),
                            atom_getfloatarg(3, natom, nextmess),
                            atom_getfloatarg(5, natom, nextmess), 0.);
                    else if (classname == gensym("tgl"))
                        binbuf_addv(newb, "ssffff;", gensym("#P"),
                            gensym("toggle"),
                            atom_getfloatarg(2, natom, nextmess),
                            atom_getfloatarg(3, natom, nextmess),
                            atom_getfloatarg(5, natom, nextmess), 0.);
                    else if (classname == gensym("vsl"))
                        binbuf_addv(newb, "ssffffff;", gensym("#P"),
                            gensym("slider"),
                            atom_getfloatarg(2, natom, nextmess),
                            atom_getfloatarg(3, natom, nextmess),
                            atom_getfloatarg(5, natom, nextmess),
                            atom_getfloatarg(6, natom, nextmess),
                            (atom_getfloatarg(8, natom, nextmess) -
                                atom_getfloatarg(7, natom, nextmess)) /
                                    (atom_getfloatarg(6, natom, nextmess) == 1? 1 :
                                         atom_getfloatarg(6, natom, nextmess) - 1),
                            atom_getfloatarg(7, natom, nextmess));
                    else if (classname == gensym("hsl"))
                    {
                        t_float slmin = atom_getfloatarg(7, natom, nextmess);
                        t_float slmax = atom_getfloatarg(8, natom, nextmess);
                        binbuf_addv(newb, "sssffffffff;", gensym("#P"),
                            gensym("user"),
                            gensym("hslider"),
                            atom_getfloatarg(2, natom, nextmess),
                            atom_getfloatarg(3, natom, nextmess),
                            atom_getfloatarg(6, natom, nextmess),
                            atom_getfloatarg(5, natom, nextmess),
                            slmax - slmin + 1, /* range */
                            1.,            /* multiplier */
                            slmin,         /* offset */
                            0.);
                    }
                    else if ( (classname == gensym("trigger")) ||
                              (classname == gensym("t")) )
                    {
                        t_symbol *arg;
                        SETSYMBOL(outmess, gensym("#P"));
                        SETSYMBOL(outmess + 1, gensym("newex"));
                        outmess[2] = nextmess[2];
                        outmess[3] = nextmess[3];
                        SETFLOAT(outmess + 4, 50.*(natom-4));
                        SETFLOAT(outmess + 5, fontsize);
                        outmess[6] = nextmess[4];
                        for (i = 5; i < natom; i++) {
                            arg = atom_getsymbolarg(i, natom, nextmess);
                            if (arg == gensym("a"))
                                SETSYMBOL(outmess + i + 2, gensym("l"));
                            else if (arg == gensym("anything"))
                                SETSYMBOL(outmess + i + 2, gensym("l"));
                            else if (arg == gensym("bang"))
                                SETSYMBOL(outmess + i + 2, gensym("b"));
                            else if (arg == gensym("float"))
                                SETSYMBOL(outmess + i + 2, gensym("f"));
                            else if (arg == gensym("list"))
                                SETSYMBOL(outmess + i + 2, gensym("l"));
                            else if (arg == gensym("symbol"))
                                SETSYMBOL(outmess + i + 2, gensym("s"));
                            else
                                outmess[i+2] = nextmess[i];
                        }
                        SETSEMI(outmess + natom + 2);
                        binbuf_add(newb, natom + 3, outmess);
                    }
                    else
                    {
                        SETSYMBOL(outmess, gensym("#P"));
                        SETSYMBOL(outmess + 1, gensym("newex"));
                        outmess[2] = nextmess[2];
                        outmess[3] = nextmess[3];
                        SETFLOAT(outmess + 4, 50.*(natom-4));
                        SETFLOAT(outmess + 5, fontsize);
                        for (i = 4; i < natom; i++)
                            outmess[i+2] = nextmess[i];
                        if (classname == gensym("osc~"))
                            SETSYMBOL(outmess + 6, gensym("cycle~"));
                        SETSEMI(outmess + natom + 2);
                        binbuf_add(newb, natom + 3, outmess);
                    }
                    nobj++;

                }
                else if (!strcmp(second, "msg") ||
                    !strcmp(second, "text"))
                {
                    SETSYMBOL(outmess, gensym("#P"));
                    SETSYMBOL(outmess + 1, gensym(
                        (strcmp(second, "msg") ? "comment" : "message")));
                    outmess[2] = nextmess[2];
                    outmess[3] = nextmess[3];
                    SETFLOAT(outmess + 4, 50.*(natom-4));
                    SETFLOAT(outmess + 5, fontsize);
                    for (i = 4; i < natom; i++)
                        outmess[i+2] = nextmess[i];
                    SETSEMI(outmess + natom + 2);
                    binbuf_add(newb, natom + 3, outmess);
                    nobj++;
                }
                else if (!strcmp(second, "floatatom"))
                {
                    t_float width = atom_getfloatarg(4, natom, nextmess)*fontsize;
                    if(width<8) width = 150; /* if pd width=0, set it big */
                    binbuf_addv(newb, "ssfff;",
                        gensym("#P"), gensym("flonum"),
                        atom_getfloatarg(2, natom, nextmess),
                        atom_getfloatarg(3, natom, nextmess),
                        width);
                    nobj++;
                }
                else if (!strcmp(second, "connect"))
                {
                    binbuf_addv(newb, "ssffff;",
                        gensym("#P"), gensym("connect"),
                        nobj - atom_getfloatarg(2, natom, nextmess) - 1,
                        atom_getfloatarg(3, natom, nextmess),
                        nobj - atom_getfloatarg(4, natom, nextmess) - 1,
                        atom_getfloatarg(5, natom, nextmess));
                }
            }
        }
        nextindex = endmess + 1;
    }
    if (!maxtopd)
        binbuf_addv(newb, "ss;", gensym("#P"), gensym("pop"));
#if 0
    binbuf_write(newb, "import-result.pd", "/tmp", 0);
#endif
    return (newb);
}

void pd_doloadbang(void);

/* LATER make this evaluate the file on-the-fly. */
/* LATER figure out how to log errors */
void binbuf_evalfile(t_symbol *name, t_symbol *dir)
{
    t_binbuf *b = binbuf_new();
    int import = !strcmp(name->s_name + strlen(name->s_name) - 4, ".pat") ||
        !strcmp(name->s_name + strlen(name->s_name) - 4, ".mxt");
    int dspstate = canvas_suspend_dsp();
        /* set filename so that new canvases can pick them up */
    glob_setfilename(0, name, dir);
    if (binbuf_read(b, name->s_name, dir->s_name, 0))
        error("%s: read failed; %s", name->s_name, strerror(errno));
    else
    {
            /* save bindings of symbols #N, #A (and restore afterward) */
        t_pd *bounda = gensym("#A")->s_thing, *boundn = s__N.s_thing;
        gensym("#A")->s_thing = 0;
        s__N.s_thing = &pd_canvasmaker;
        if (import)
        {
            t_binbuf *newb = binbuf_convert(b, 1);
            binbuf_free(b);
            b = newb;
        }
        binbuf_eval(b, 0, 0, 0);
            /* avoid crashing if no canvas was created by binbuf eval */
        if (s__X.s_thing && *s__X.s_thing == canvas_class)
            canvas_initbang((t_canvas *)(s__X.s_thing)); /* JMZ*/
        gensym("#A")->s_thing = bounda;
        s__N.s_thing = boundn;
    }
    glob_setfilename(0, &s_, &s_);
    binbuf_free(b);
    canvas_resume_dsp(dspstate);
}

t_pd *glob_evalfile(t_pd *ignore, t_symbol *name, t_symbol *dir)
{
    t_pd *x = 0;
        /* even though binbuf_evalfile appears to take care of dspstate,
        we have to do it again here, because canvas_startdsp() assumes
        that all toplevel canvases are visible.  LATER check if this
        is still necessary -- probably not. */

    int dspstate = canvas_suspend_dsp();
    t_pd *boundx = s__X.s_thing;
        s__X.s_thing = 0;       /* don't save #X; we'll need to leave it bound
                                for the caller to grab it. */
    binbuf_evalfile(name, dir);
    while ((x != s__X.s_thing) && s__X.s_thing)
    {
        x = s__X.s_thing;
        vmess(x, gensym("pop"), "i", 1);
    }
    if (!sys_noloadbang)
        pd_doloadbang();
    canvas_resume_dsp(dspstate);
    s__X.s_thing = boundx;
    return x;
}

    /* save a text object to a binbuf for a file or copy buf */
void binbuf_savetext(const t_binbuf *bfrom, t_binbuf *bto)
{
    int k, n = binbuf_getnatom(bfrom);
    const t_atom *ap = binbuf_getvec(bfrom);
    t_atom at;
    for (k = 0; k < n; k++)
    {
        if (ap[k].a_type == A_FLOAT ||
            (ap[k].a_type == A_SYMBOL &&
                !strchr(ap[k].a_w.w_symbol->s_name, ';') &&
                !strchr(ap[k].a_w.w_symbol->s_name, ',') &&
                !strchr(ap[k].a_w.w_symbol->s_name, '$')))
                    binbuf_add(bto, 1, &ap[k]);
        else
        {
            char buf[MAXPDSTRING+1];
            atom_string(&ap[k], buf, MAXPDSTRING);
            SETSYMBOL(&at, gensym(buf));
            binbuf_add(bto, 1, &at);
        }
    }
    binbuf_addsemi(bto);
}
<|MERGE_RESOLUTION|>--- conflicted
+++ resolved
@@ -1003,13 +1003,8 @@
     for (nextindex = 0; nextindex < n; )
     {
         int endmess, natom;
-<<<<<<< HEAD
         const char *first, *second, *third;
-        for (endmess = nextindex; endmess < n && vec[endmess].a_type != A_SEMI;
-=======
-        char *first, *second, *third;
         for (endmess = (int)nextindex; endmess < n && vec[endmess].a_type != A_SEMI;
->>>>>>> 1c60a514
             endmess++)
                 ;
         if (endmess == n) break;
