/* Copyright (c) 1997-1999 Miller Puckette.
* For information on usage and redistribution, and for a DISCLAIMER OF ALL
* WARRANTIES, see the file, "LICENSE.txt," in this distribution.  */

/* connective objects */

#include "m_pd.h"

#include <string.h>
#include <stdio.h>
#include <stdlib.h>

/* -------------------------- int ------------------------------ */
static t_class *pdint_class;

typedef struct _pdint
{
    t_object x_obj;
    t_float x_f;
} t_pdint;

static void *pdint_new(t_floatarg f)
{
    t_pdint *x = (t_pdint *)pd_new(pdint_class);
    x->x_f = f;
    outlet_new(&x->x_obj, &s_float);
    floatinlet_new(&x->x_obj, &x->x_f);
    return (x);
}

static void pdint_bang(t_pdint *x)
{
    outlet_float(x->x_obj.ob_outlet, (t_float)(int64_t)(x->x_f));
}

static void pdint_float(t_pdint *x, t_float f)
{
    outlet_float(x->x_obj.ob_outlet, (t_float)(int64_t)(x->x_f = f));
}

static void pdint_send(t_pdint *x, t_symbol *s)
{
    if (s->s_thing)
        pd_float(s->s_thing, (t_float)(int64_t)x->x_f);
    else pd_error(x, "%s: no such object", s->s_name);
}

void pdint_setup(void)
{
    pdint_class = class_new(gensym("int"), (t_newmethod)pdint_new, 0,
        sizeof(t_pdint), 0, A_DEFFLOAT, 0);
    class_addcreator((t_newmethod)pdint_new, gensym("i"), A_DEFFLOAT, 0);
    class_addmethod(pdint_class, (t_method)pdint_send, gensym("send"),
        A_SYMBOL, 0);
    class_addbang(pdint_class, pdint_bang);
    class_addfloat(pdint_class, pdint_float);
}

/* -------------------------- float ------------------------------ */
static t_class *pdfloat_class;

typedef struct _pdfloat
{
    t_object x_obj;
    t_float x_f;
} t_pdfloat;

    /* "float," "symbol," and "bang" are special because
    they're created by short-circuited messages to the "new"
    object which are handled specially in pd_typedmess(). */

static void *pdfloat_new(t_pd *dummy, t_float f)
{
    t_pdfloat *x = (t_pdfloat *)pd_new(pdfloat_class);
    x->x_f = f;
    outlet_new(&x->x_obj, &s_float);
    floatinlet_new(&x->x_obj, &x->x_f);
    pd_this->pd_newest = &x->x_obj.ob_pd;
    return (x);
}

static void *pdfloat_new2(t_floatarg f)
{
    return (pdfloat_new(0, f));
}

static void pdfloat_bang(t_pdfloat *x)
{
    outlet_float(x->x_obj.ob_outlet, x->x_f);
}

static void pdfloat_float(t_pdfloat *x, t_float f)
{
    outlet_float(x->x_obj.ob_outlet, x->x_f = f);
}

#ifdef _MSC_VER
#define strtof(a,b) _atoldbl(a,*b)
#endif

static void pdfloat_symbol(t_pdfloat *x, t_symbol *s)
{
    t_float f = 0.0f;
    char *str_end = NULL;
    f = strtof(s->s_name, &str_end);
    if (f == 0 && s->s_name == str_end)
        pd_error(x, "couldn't convert %s to float", s->s_name);
    else outlet_float(x->x_obj.ob_outlet, x->x_f = f);
}

static void pdfloat_send(t_pdfloat *x, t_symbol *s)
{
    if (s->s_thing)
        pd_float(s->s_thing, x->x_f);
    else pd_error(x, "%s: no such object", s->s_name);
}

void pdfloat_setup(void)
{
    pdfloat_class = class_new(gensym("float"), (t_newmethod)pdfloat_new, 0,
        sizeof(t_pdfloat), 0, A_FLOAT, 0);
    class_addcreator((t_newmethod)pdfloat_new2, gensym("f"), A_DEFFLOAT, 0);
    class_addmethod(pdfloat_class, (t_method)pdfloat_send, gensym("send"),
        A_SYMBOL, 0);
    class_addbang(pdfloat_class, pdfloat_bang);
    class_addfloat(pdfloat_class, (t_method)pdfloat_float);
    class_addsymbol(pdfloat_class, (t_method)pdfloat_symbol);
}

/* -------------------------- symbol ------------------------------ */
static t_class *pdsymbol_class;

typedef struct _pdsymbol
{
    t_object x_obj;
    t_symbol *x_s;
} t_pdsymbol;

static void *pdsymbol_new(t_pd *dummy, t_symbol *s)
{
    t_pdsymbol *x = (t_pdsymbol *)pd_new(pdsymbol_class);
    x->x_s = s;
    outlet_new(&x->x_obj, &s_symbol);
    symbolinlet_new(&x->x_obj, &x->x_s);
    pd_this->pd_newest = &x->x_obj.ob_pd;
    return (x);
}

static void pdsymbol_bang(t_pdsymbol *x)
{
    outlet_symbol(x->x_obj.ob_outlet, x->x_s);
}

static void pdsymbol_symbol(t_pdsymbol *x, t_symbol *s)
{
    outlet_symbol(x->x_obj.ob_outlet, x->x_s = s);
}

static void pdsymbol_anything(t_pdsymbol *x, t_symbol *s, int ac, t_atom *av)
{
    outlet_symbol(x->x_obj.ob_outlet, x->x_s = s);
}

    /* For "list" message don't just output "list"; if empty, we want to
    bang the symbol and if it starts with a symbol, we output that.
    Otherwise it's not clear what we should do so we just go for the
    "anything" method.  LATER figure out if there are other places where
    empty lists aren't equivalent to "bang"???  Should Pd's message passer
    always check and call the more specific method, or should it be the
    object's responsibility?  Dunno... */
static void pdsymbol_list(t_pdsymbol *x, t_symbol *s, int ac, t_atom *av)
{
    if (!ac)
        pdsymbol_bang(x);
    else if (av->a_type == A_SYMBOL)
        pdsymbol_symbol(x, av->a_w.w_symbol);
    else pdsymbol_anything(x, s, ac, av);
}

void pdsymbol_setup(void)
{
    pdsymbol_class = class_new(gensym("symbol"), (t_newmethod)pdsymbol_new, 0,
        sizeof(t_pdsymbol), 0, A_SYMBOL, 0);
    class_addbang(pdsymbol_class, pdsymbol_bang);
    class_addsymbol(pdsymbol_class, pdsymbol_symbol);
    class_addanything(pdsymbol_class, pdsymbol_anything);
}

/* -------------------------- bang ------------------------------ */
static t_class *bang_class;

typedef struct _bang
{
    t_object x_obj;
} t_bang;

static void *bang_new(t_pd *dummy)
{
    t_bang *x = (t_bang *)pd_new(bang_class);
    outlet_new(&x->x_obj, &s_bang);
    pd_this->pd_newest = &x->x_obj.ob_pd;
    return (x);
}

static void *bang_new2(t_bang f)
{
    return (bang_new(0));
}

static void bang_bang(t_bang *x)
{
    outlet_bang(x->x_obj.ob_outlet);
}

void bang_setup(void)
{
    bang_class = class_new(gensym("bang"), (t_newmethod)bang_new, 0,
        sizeof(t_bang), 0, 0);
    class_addcreator((t_newmethod)bang_new2, gensym("b"), 0);
    class_addbang(bang_class, bang_bang);
    class_addfloat(bang_class, bang_bang);
    class_addsymbol(bang_class, bang_bang);
    class_addlist(bang_class, bang_bang);
    class_addanything(bang_class, bang_bang);
}

/* -------------------- send ------------------------------ */

static t_class *send_class;

typedef struct _send
{
    t_object x_obj;
    t_symbol *x_sym;
} t_send;

static void send_bang(t_send *x)
{
    if (x->x_sym->s_thing) pd_bang(x->x_sym->s_thing);
}

static void send_float(t_send *x, t_float f)
{
    if (x->x_sym->s_thing) pd_float(x->x_sym->s_thing, f);
}

static void send_symbol(t_send *x, t_symbol *s)
{
    if (x->x_sym->s_thing) pd_symbol(x->x_sym->s_thing, s);
}

static void send_pointer(t_send *x, t_gpointer *gp)
{
    if (x->x_sym->s_thing) pd_pointer(x->x_sym->s_thing, gp);
}

static void send_list(t_send *x, t_symbol *s, int argc, t_atom *argv)
{
    if (x->x_sym->s_thing) pd_list(x->x_sym->s_thing, s, argc, argv);
}

static void send_anything(t_send *x, t_symbol *s, int argc, t_atom *argv)
{
    if (x->x_sym->s_thing) typedmess(x->x_sym->s_thing, s, argc, argv);
}

static void *send_new(t_symbol *s)
{
    t_send *x = (t_send *)pd_new(send_class);
    if (!*s->s_name)
        symbolinlet_new(&x->x_obj, &x->x_sym);
    x->x_sym = s;
    return (x);
}

static void send_setup(void)
{
    send_class = class_new(gensym("send"), (t_newmethod)send_new, 0,
        sizeof(t_send), 0, A_DEFSYM, 0);
    class_addcreator((t_newmethod)send_new, gensym("s"), A_DEFSYM, 0);
    class_addbang(send_class, send_bang);
    class_addfloat(send_class, send_float);
    class_addsymbol(send_class, send_symbol);
    class_addpointer(send_class, send_pointer);
    class_addlist(send_class, send_list);
    class_addanything(send_class, send_anything);
}
/* -------------------- receive ------------------------------ */

static t_class *receive_class;

typedef struct _receive
{
    t_object x_obj;
    t_symbol *x_sym;
} t_receive;

static void receive_bang(t_receive *x)
{
    outlet_bang(x->x_obj.ob_outlet);
}

static void receive_float(t_receive *x, t_float f)
{
    outlet_float(x->x_obj.ob_outlet, f);
}

static void receive_symbol(t_receive *x, t_symbol *s)
{
    outlet_symbol(x->x_obj.ob_outlet, s);
}

static void receive_pointer(t_receive *x, t_gpointer *gp)
{
    outlet_pointer(x->x_obj.ob_outlet, gp);
}

static void receive_list(t_receive *x, t_symbol *s, int argc, t_atom *argv)
{
    outlet_list(x->x_obj.ob_outlet, s, argc, argv);
}

static void receive_anything(t_receive *x, t_symbol *s, int argc, t_atom *argv)
{
    outlet_anything(x->x_obj.ob_outlet, s, argc, argv);
}

static void *receive_new(t_symbol *s)
{
    t_receive *x = (t_receive *)pd_new(receive_class);
    x->x_sym = s;
    pd_bind(&x->x_obj.ob_pd, s);
    outlet_new(&x->x_obj, 0);
    return (x);
}

static void receive_free(t_receive *x)
{
    pd_unbind(&x->x_obj.ob_pd, x->x_sym);
}

static void receive_setup(void)
{
    receive_class = class_new(gensym("receive"), (t_newmethod)receive_new,
        (t_method)receive_free, sizeof(t_receive), CLASS_NOINLET, A_DEFSYM, 0);
    class_addcreator((t_newmethod)receive_new, gensym("r"), A_DEFSYM, 0);
    class_addbang(receive_class, receive_bang);
    class_addfloat(receive_class, (t_method)receive_float);
    class_addsymbol(receive_class, receive_symbol);
    class_addpointer(receive_class, receive_pointer);
    class_addlist(receive_class, receive_list);
    class_addanything(receive_class, receive_anything);
}

/* -------------------------- select ------------------------------ */

static t_class *sel1_class;

typedef struct _sel1
{
    t_object x_obj;
    t_atom x_atom;
    t_outlet *x_outlet1;
    t_outlet *x_outlet2;
} t_sel1;

static void sel1_float(t_sel1 *x, t_float f)
{
    if (x->x_atom.a_type == A_FLOAT && f == x->x_atom.a_w.w_float)
        outlet_bang(x->x_outlet1);
    else outlet_float(x->x_outlet2, f);
}

static void sel1_symbol(t_sel1 *x, t_symbol *s)
{
    if (x->x_atom.a_type == A_SYMBOL && s == x->x_atom.a_w.w_symbol)
        outlet_bang(x->x_outlet1);
    else outlet_symbol(x->x_outlet2, s);
}

static t_class *sel2_class;

typedef struct _selectelement
{
    t_word e_w;
    t_outlet *e_outlet;
} t_selectelement;

typedef struct _sel2
{
    t_object x_obj;
    t_atomtype x_type;
    t_int x_nelement;
    t_selectelement *x_vec;
    t_outlet *x_rejectout;
} t_sel2;

static void sel2_float(t_sel2 *x, t_float f)
{
    t_selectelement *e;
    int nelement;
    if (x->x_type == A_FLOAT)
    {
        for (nelement = (int)x->x_nelement, e = x->x_vec; nelement--; e++)
            if (e->e_w.w_float == f)
        {
            outlet_bang(e->e_outlet);
            return;
        }
    }
    outlet_float(x->x_rejectout, f);
}

static void sel2_symbol(t_sel2 *x, t_symbol *s)
{
    t_selectelement *e;
    int nelement;
    if (x->x_type == A_SYMBOL)
    {
        for (nelement = (int)x->x_nelement, e = x->x_vec; nelement--; e++)
            if (e->e_w.w_symbol == s)
        {
            outlet_bang(e->e_outlet);
            return;
        }
    }
    outlet_symbol(x->x_rejectout, s);
}

static void sel2_free(t_sel2 *x)
{
    freebytes(x->x_vec, x->x_nelement * sizeof(*x->x_vec));
}

static void *select_new(t_symbol *s, int argc, t_atom *argv)
{
    t_atom a;
    if (argc == 0)
    {
        argc = 1;
        SETFLOAT(&a, 0);
        argv = &a;
    }
    if (argc == 1)
    {
        t_sel1 *x = (t_sel1 *)pd_new(sel1_class);
        x->x_atom = *argv;
        x->x_outlet1 = outlet_new(&x->x_obj, &s_bang);
        if (argv->a_type == A_FLOAT)
        {
            floatinlet_new(&x->x_obj, &x->x_atom.a_w.w_float);
            x->x_outlet2 = outlet_new(&x->x_obj, &s_float);
        }
        else
        {
            symbolinlet_new(&x->x_obj, &x->x_atom.a_w.w_symbol);
            x->x_outlet2 = outlet_new(&x->x_obj, &s_symbol);
        }
        return (x);
    }
    else
    {
        int n;
        t_selectelement *e;
        t_sel2 *x = (t_sel2 *)pd_new(sel2_class);
        x->x_nelement = argc;
        x->x_vec = (t_selectelement *)getbytes(argc * sizeof(*x->x_vec));
        x->x_type = argv[0].a_type;
        for (n = 0, e = x->x_vec; n < argc; n++, e++)
        {
            e->e_outlet = outlet_new(&x->x_obj, &s_bang);
            if ((x->x_type = argv->a_type) == A_FLOAT)
                e->e_w.w_float = atom_getfloatarg(n, argc, argv);
            else e->e_w.w_symbol = atom_getsymbolarg(n, argc, argv);
        }
        x->x_rejectout = outlet_new(&x->x_obj, &s_float);
        return (x);
    }

}

void select_setup(void)
{
    sel1_class = class_new(gensym("select"), 0, 0,
        sizeof(t_sel1), 0, 0);
    class_addfloat(sel1_class, sel1_float);
    class_addsymbol(sel1_class, sel1_symbol);

    sel2_class = class_new(gensym("select"), 0, (t_method)sel2_free,
        sizeof(t_sel2), 0, 0);
    class_addfloat(sel2_class, sel2_float);
    class_addsymbol(sel2_class, sel2_symbol);

    class_addcreator((t_newmethod)select_new, gensym("select"),  A_GIMME, 0);
    class_addcreator((t_newmethod)select_new, gensym("sel"),  A_GIMME, 0);
}

/* -------------------------- route ------------------------------ */

static t_class *route_class;

typedef struct _routeelement
{
    t_word e_w;
    t_outlet *e_outlet;
} t_routeelement;

typedef struct _route
{
    t_object x_obj;
    t_atomtype x_type;
    t_int x_nelement;
    t_routeelement *x_vec;
    t_outlet *x_rejectout;
} t_route;

static void route_anything(t_route *x, t_symbol *sel, int argc, t_atom *argv)
{
    t_routeelement *e;
    int nelement;
    if (x->x_type == A_SYMBOL)
    {
        for (nelement = (int)x->x_nelement, e = x->x_vec; nelement--; e++)
            if (e->e_w.w_symbol == sel)
        {
            if (argc > 0 && argv[0].a_type == A_SYMBOL)
                outlet_anything(e->e_outlet, argv[0].a_w.w_symbol,
                    argc-1, argv+1);
            else outlet_list(e->e_outlet, 0, argc, argv);
            return;
        }
    }
    outlet_anything(x->x_rejectout, sel, argc, argv);
}

static void route_list(t_route *x, t_symbol *sel, int argc, t_atom *argv)
{
    t_routeelement *e;
    int nelement;
    if (x->x_type == A_FLOAT)
    {
        t_float f;
        if (!argc) return;
        if (argv->a_type != A_FLOAT)
            goto rejected;
        f = atom_getfloat(argv);
        for (nelement = (int)x->x_nelement, e = x->x_vec; nelement--; e++)
            if (e->e_w.w_float == f)
        {
            if (argc > 1 && argv[1].a_type == A_SYMBOL)
                outlet_anything(e->e_outlet, argv[1].a_w.w_symbol,
                    argc-2, argv+2);
            else outlet_list(e->e_outlet, 0, argc-1, argv+1);
            return;
        }
    }
    else    /* symbol arguments */
    {
        if (argc > 1)       /* 2 or more args: treat as "list" */
        {
            for (nelement = (int)x->x_nelement, e = x->x_vec; nelement--; e++)
            {
                if (e->e_w.w_symbol == &s_list)
                {
                    if (argc > 0 && argv[0].a_type == A_SYMBOL)
                        outlet_anything(e->e_outlet, argv[0].a_w.w_symbol,
                            argc-1, argv+1);
                    else outlet_list(e->e_outlet, 0, argc, argv);
                    return;
                }
            }
        }
        else if (argc == 0)         /* no args: treat as "bang" */
        {
            for (nelement = (int)x->x_nelement, e = x->x_vec; nelement--; e++)
            {
                if (e->e_w.w_symbol == &s_bang)
                {
                    outlet_bang(e->e_outlet);
                    return;
                }
            }
        }
        else if (argv[0].a_type == A_FLOAT)     /* one float arg */
        {
            for (nelement = (int)x->x_nelement, e = x->x_vec; nelement--; e++)
            {
                if (e->e_w.w_symbol == &s_float)
                {
                    outlet_float(e->e_outlet, argv[0].a_w.w_float);
                    return;
                }
            }
        }
        else
        {
            for (nelement = (int)x->x_nelement, e = x->x_vec; nelement--; e++)
            {
                if (e->e_w.w_symbol == &s_symbol)
                {
                    outlet_symbol(e->e_outlet, argv[0].a_w.w_symbol);
                    return;
                }
            }
        }
    }
 rejected:
    outlet_list(x->x_rejectout, 0, argc, argv);
}


static void route_free(t_route *x)
{
    freebytes(x->x_vec, x->x_nelement * sizeof(*x->x_vec));
}

static void *route_new(t_symbol *s, int argc, t_atom *argv)
{
    int n;
    t_routeelement *e;
    t_route *x = (t_route *)pd_new(route_class);
    t_atom a;
    if (argc == 0)
    {
        argc = 1;
        SETFLOAT(&a, 0);
        argv = &a;
    }
    x->x_type = argv[0].a_type;
    x->x_nelement = argc;
    x->x_vec = (t_routeelement *)getbytes(argc * sizeof(*x->x_vec));
    for (n = 0, e = x->x_vec; n < argc; n++, e++)
    {
        e->e_outlet = outlet_new(&x->x_obj, &s_list);
        if (x->x_type == A_FLOAT)
            e->e_w.w_float = atom_getfloatarg(n, argc, argv);
        else e->e_w.w_symbol = atom_getsymbolarg(n, argc, argv);
    }
    if (argc == 1)
    {
        if (argv->a_type == A_FLOAT)
            floatinlet_new(&x->x_obj, &x->x_vec->e_w.w_float);
        else symbolinlet_new(&x->x_obj, &x->x_vec->e_w.w_symbol);
    }
    x->x_rejectout = outlet_new(&x->x_obj, &s_list);
    return (x);
}

void route_setup(void)
{
    route_class = class_new(gensym("route"), (t_newmethod)route_new,
        (t_method)route_free, sizeof(t_route), 0, A_GIMME, 0);
    class_addlist(route_class, route_list);
    class_addanything(route_class, route_anything);
}

/* -------------------------- pack ------------------------------ */

static t_class *pack_class;

typedef struct _pack
{
    t_object x_obj;
    t_int x_n;              /* number of args */
    t_atom *x_vec;          /* input values */
    t_int x_nptr;           /* number of pointers */
    t_gpointer *x_gpointer; /* the pointers */
    t_atom *x_outvec;       /* space for output values */
} t_pack;

static void *pack_new(t_symbol *s, int argc, t_atom *argv)
{
    t_pack *x = (t_pack *)pd_new(pack_class);
    t_atom defarg[2], *ap, *vec, *vp;
    t_gpointer *gp;
    int nptr = 0;
    int i;
    if (!argc)
    {
        argv = defarg;
        argc = 2;
        SETFLOAT(&defarg[0], 0);
        SETFLOAT(&defarg[1], 0);
    }

    x->x_n = argc;
    vec = x->x_vec = (t_atom *)getbytes(argc * sizeof(*x->x_vec));
    x->x_outvec = (t_atom *)getbytes(argc * sizeof(*x->x_outvec));

    for (i = argc, ap = argv; i--; ap++)
        if (ap->a_type == A_SYMBOL && *ap->a_w.w_symbol->s_name == 'p')
            nptr++;

    gp = x->x_gpointer = (t_gpointer *)t_getbytes(nptr * sizeof (*gp));
    x->x_nptr = nptr;

    for (i = 0, vp = x->x_vec, ap = argv; i < argc; i++, ap++, vp++)
    {
        if (ap->a_type == A_FLOAT)
        {
            *vp = *ap;
            if (i) floatinlet_new(&x->x_obj, &vp->a_w.w_float);
        }
        else if (ap->a_type == A_SYMBOL)
        {
            char c = *ap->a_w.w_symbol->s_name;
            if (c == 's')
            {
                SETSYMBOL(vp, &s_symbol);
                if (i) symbolinlet_new(&x->x_obj, &vp->a_w.w_symbol);
            }
            else if (c == 'p')
            {
                vp->a_type = A_POINTER;
                vp->a_w.w_gpointer = gp;
                gpointer_init(gp);
                if (i) pointerinlet_new(&x->x_obj, gp);
                gp++;
            }
            else
            {
                if (c != 'f') pd_error(x, "pack: %s: bad type",
                    ap->a_w.w_symbol->s_name);
                SETFLOAT(vp, 0);
                if (i) floatinlet_new(&x->x_obj, &vp->a_w.w_float);
            }
        }
    }
    outlet_new(&x->x_obj, &s_list);
    return (x);
}

static void pack_bang(t_pack *x)
{
    int i, reentered = 0, size = (int)(x->x_n * sizeof(t_atom));
    t_gpointer *gp;
    t_atom *outvec;
    for (i = (int)x->x_nptr, gp = x->x_gpointer; i--; gp++)
        if (!gpointer_check(gp, 1))
    {
        pd_error(x, "pack: stale pointer");
        return;
    }
        /* reentrancy protection.  The first time through use the pre-allocated
        x_outvec; if we're reentered we have to allocate new memory. */
    if (!x->x_outvec)
    {
            /* LATER figure out how to deal with reentrancy and pointers... */
        if (x->x_nptr)
            post("pack_bang: warning: reentry with pointers unprotected");
        outvec = t_getbytes(size);
        reentered = 1;
    }
    else
    {
        outvec = x->x_outvec;
        x->x_outvec = 0;
    }
    memcpy(outvec, x->x_vec, size);
    outlet_list(x->x_obj.ob_outlet, &s_list, (int)x->x_n, outvec);
    if (reentered)
        t_freebytes(outvec, size);
    else x->x_outvec = outvec;
}

static void pack_pointer(t_pack *x, t_gpointer *gp)
{
    if (x->x_vec->a_type == A_POINTER)
    {
        gpointer_unset(x->x_gpointer);
        *x->x_gpointer = *gp;
        if (gp->gp_stub) gp->gp_stub->gs_refcount++;
        pack_bang(x);
    }
    else pd_error(x, "pack_pointer: wrong type");
}

static void pack_float(t_pack *x, t_float f)
{
    if (x->x_vec->a_type == A_FLOAT)
    {
        x->x_vec->a_w.w_float = f;
        pack_bang(x);
    }
    else pd_error(x, "pack_float: wrong type");
}

static void pack_symbol(t_pack *x, t_symbol *s)
{
    if (x->x_vec->a_type == A_SYMBOL)
    {
        x->x_vec->a_w.w_symbol = s;
        pack_bang(x);
    }
    else pd_error(x, "pack_symbol: wrong type");
}

static void pack_list(t_pack *x, t_symbol *s, int ac, t_atom *av)
{
    obj_list(&x->x_obj, 0, ac, av);
}

static void pack_anything(t_pack *x, t_symbol *s, int ac, t_atom *av)
{
    t_atom *av2 = (t_atom *)getbytes((ac + 1) * sizeof(t_atom));
    int i;
    for (i = 0; i < ac; i++)
        av2[i + 1] = av[i];
    SETSYMBOL(av2, s);
    obj_list(&x->x_obj, 0, ac+1, av2);
    freebytes(av2, (ac + 1) * sizeof(t_atom));
}

static void pack_free(t_pack *x)
{
    t_gpointer *gp;
    int i;
    for (gp = x->x_gpointer, i = (int)x->x_nptr; i--; gp++)
        gpointer_unset(gp);
    freebytes(x->x_vec, x->x_n * sizeof(*x->x_vec));
    freebytes(x->x_outvec, x->x_n * sizeof(*x->x_outvec));
    freebytes(x->x_gpointer, x->x_nptr * sizeof(*x->x_gpointer));
}

static void pack_setup(void)
{
    pack_class = class_new(gensym("pack"), (t_newmethod)pack_new,
        (t_method)pack_free, sizeof(t_pack), 0, A_GIMME, 0);
    class_addbang(pack_class, pack_bang);
    class_addpointer(pack_class, pack_pointer);
    class_addfloat(pack_class, pack_float);
    class_addsymbol(pack_class, pack_symbol);
    class_addlist(pack_class, pack_list);
    class_addanything(pack_class, pack_anything);
}

/* -------------------------- unpack ------------------------------ */

static t_class *unpack_class;

typedef struct unpackout
{
    t_atomtype u_type;
    t_outlet *u_outlet;
} t_unpackout;

typedef struct _unpack
{
    t_object x_obj;
    t_int x_n;
    t_unpackout *x_vec;
} t_unpack;

static void *unpack_new(t_symbol *s, int argc, t_atom *argv)
{
    t_unpack *x = (t_unpack *)pd_new(unpack_class);
    t_atom defarg[2], *ap;
    t_unpackout *u;
    int i;
    if (!argc)
    {
        argv = defarg;
        argc = 2;
        SETFLOAT(&defarg[0], 0);
        SETFLOAT(&defarg[1], 0);
    }
    x->x_n = argc;
    x->x_vec = (t_unpackout *)getbytes(argc * sizeof(*x->x_vec));
    for (i = 0, ap = argv, u = x->x_vec; i < argc; u++, ap++, i++)
    {
        t_atomtype type = ap->a_type;
        if (type == A_SYMBOL)
        {
            char c = *ap->a_w.w_symbol->s_name;
            if (c == 's')
            {
                u->u_type = A_SYMBOL;
                u->u_outlet = outlet_new(&x->x_obj, &s_symbol);
            }
            else if (c == 'p')
            {
                u->u_type =  A_POINTER;
                u->u_outlet = outlet_new(&x->x_obj, &s_pointer);
            }
            else
            {
                if (c != 'f') pd_error(x, "unpack: %s: bad type",
                    ap->a_w.w_symbol->s_name);
                u->u_type = A_FLOAT;
                u->u_outlet = outlet_new(&x->x_obj, &s_float);
            }
        }
        else
        {
            u->u_type =  A_FLOAT;
            u->u_outlet = outlet_new(&x->x_obj, &s_float);
        }
    }
    return (x);
}

static void unpack_list(t_unpack *x, t_symbol *s, int argc, t_atom *argv)
{
    t_atom *ap;
    t_unpackout *u;
    int i;
    if (argc > x->x_n) argc = (int)x->x_n;
    for (i = argc, u = x->x_vec + i, ap = argv + i; u--, ap--, i--;)
    {
        t_atomtype type = u->u_type;
        if (type != ap->a_type)
            pd_error(x, "unpack: type mismatch");
        else if (type == A_FLOAT)
            outlet_float(u->u_outlet, ap->a_w.w_float);
        else if (type == A_SYMBOL)
            outlet_symbol(u->u_outlet, ap->a_w.w_symbol);
        else outlet_pointer(u->u_outlet, ap->a_w.w_gpointer);
    }
}

static void unpack_anything(t_unpack *x, t_symbol *s, int ac, t_atom *av)
{
    t_atom *av2 = (t_atom *)getbytes((ac + 1) * sizeof(t_atom));
    int i;
    for (i = 0; i < ac; i++)
        av2[i + 1] = av[i];
    SETSYMBOL(av2, s);
    unpack_list(x, 0, ac+1, av2);
    freebytes(av2, (ac + 1) * sizeof(t_atom));
}

static void unpack_free(t_unpack *x)
{
    freebytes(x->x_vec, x->x_n * sizeof(*x->x_vec));
}

static void unpack_setup(void)
{
    unpack_class = class_new(gensym("unpack"), (t_newmethod)unpack_new,
        (t_method)unpack_free, sizeof(t_unpack), 0, A_GIMME, 0);
    class_addlist(unpack_class, unpack_list);
    class_addanything(unpack_class, unpack_anything);
}

/* -------------------------- trigger ------------------------------ */

static t_class *trigger_class;
#define TR_BANG 0
#define TR_FLOAT 1
#define TR_SYMBOL 2
#define TR_POINTER 3
#define TR_LIST 4
#define TR_ANYTHING 5

typedef struct triggerout
{
    int u_type;         /* outlet type from above */
    t_outlet *u_outlet;
} t_triggerout;

typedef struct _trigger
{
    t_object x_obj;
    t_int x_n;
    t_triggerout *x_vec;
} t_trigger;

static void *trigger_new(t_symbol *s, int argc, t_atom *argv)
{
    t_trigger *x = (t_trigger *)pd_new(trigger_class);
    t_atom defarg[2], *ap;
    t_triggerout *u;
    int i;
    if (!argc)
    {
        argv = defarg;
        argc = 2;
        SETSYMBOL(&defarg[0], &s_bang);
        SETSYMBOL(&defarg[1], &s_bang);
    }
    x->x_n = argc;
    x->x_vec = (t_triggerout *)getbytes(argc * sizeof(*x->x_vec));
    for (i = 0, ap = argv, u = x->x_vec; i < argc; u++, ap++, i++)
    {
        t_atomtype thistype = ap->a_type;
        char c;
        if (thistype == TR_SYMBOL) c = ap->a_w.w_symbol->s_name[0];
        else if (thistype == TR_FLOAT) c = 'f';
        else c = 0;
        if (c == 'p')
            u->u_type = TR_POINTER,
                u->u_outlet = outlet_new(&x->x_obj, &s_pointer);
        else if (c == 'f')
            u->u_type = TR_FLOAT, u->u_outlet = outlet_new(&x->x_obj, &s_float);
        else if (c == 'b')
            u->u_type = TR_BANG, u->u_outlet = outlet_new(&x->x_obj, &s_bang);
        else if (c == 'l')
            u->u_type = TR_LIST, u->u_outlet = outlet_new(&x->x_obj, &s_list);
        else if (c == 's')
            u->u_type = TR_SYMBOL,
                u->u_outlet = outlet_new(&x->x_obj, &s_symbol);
        else if (c == 'a')
            u->u_type = TR_ANYTHING,
                u->u_outlet = outlet_new(&x->x_obj, &s_symbol);
        else
        {
            pd_error(x, "trigger: %s: bad type", ap->a_w.w_symbol->s_name);
            u->u_type = TR_FLOAT, u->u_outlet = outlet_new(&x->x_obj, &s_float);
        }
    }
    return (x);
}

static void trigger_list(t_trigger *x, t_symbol *s, int argc, t_atom *argv)
{
    t_triggerout *u;
    int i;
    for (i = (int)x->x_n, u = x->x_vec + i; u--, i--;)
    {
        if (u->u_type == TR_FLOAT)
            outlet_float(u->u_outlet, (argc ? atom_getfloat(argv) : 0));
        else if (u->u_type == TR_BANG)
            outlet_bang(u->u_outlet);
        else if (u->u_type == TR_SYMBOL)
            outlet_symbol(u->u_outlet,
                (argc ? atom_getsymbol(argv) : &s_symbol));
        else if (u->u_type == TR_POINTER)
        {
            if (!argc || argv->a_type != TR_POINTER)
                pd_error(x, "unpack: bad pointer");
            else outlet_pointer(u->u_outlet, argv->a_w.w_gpointer);
        }
        else outlet_list(u->u_outlet, &s_list, argc, argv);
    }
}

static void trigger_anything(t_trigger *x, t_symbol *s, int argc, t_atom *argv)
{
    t_triggerout *u;
    int i;
    for (i = (int)x->x_n, u = x->x_vec + i; u--, i--;)
    {
        if (u->u_type == TR_BANG)
            outlet_bang(u->u_outlet);
        else if (u->u_type == TR_ANYTHING)
            outlet_anything(u->u_outlet, s, argc, argv);
        else pd_error(x, "trigger: can only convert 's' to 'b' or 'a'");
    }
}

static void trigger_bang(t_trigger *x)
{
    trigger_list(x, 0, 0, 0);
}

static void trigger_pointer(t_trigger *x, t_gpointer *gp)
{
    t_atom at;
    SETPOINTER(&at, gp);
    trigger_list(x, 0, 1, &at);
}

static void trigger_float(t_trigger *x, t_float f)
{
    t_atom at;
    SETFLOAT(&at, f);
    trigger_list(x, 0, 1, &at);
}

static void trigger_symbol(t_trigger *x, t_symbol *s)
{
    t_atom at;
    SETSYMBOL(&at, s);
    trigger_list(x, 0, 1, &at);
}

static void trigger_free(t_trigger *x)
{
    freebytes(x->x_vec, x->x_n * sizeof(*x->x_vec));
}

static void trigger_setup(void)
{
    trigger_class = class_new(gensym("trigger"), (t_newmethod)trigger_new,
        (t_method)trigger_free, sizeof(t_trigger), 0, A_GIMME, 0);
    class_addcreator((t_newmethod)trigger_new, gensym("t"), A_GIMME, 0);
    class_addlist(trigger_class, trigger_list);
    class_addbang(trigger_class, trigger_bang);
    class_addpointer(trigger_class, trigger_pointer);
    class_addfloat(trigger_class, (t_method)trigger_float);
    class_addsymbol(trigger_class, trigger_symbol);
    class_addanything(trigger_class, trigger_anything);
}

/* -------------------------- spigot ------------------------------ */
static t_class *spigot_class;

typedef struct _spigot
{
    t_object x_obj;
    t_float x_state;
} t_spigot;

static void *spigot_new(t_floatarg f)
{
    t_spigot *x = (t_spigot *)pd_new(spigot_class);
    floatinlet_new(&x->x_obj, &x->x_state);
    outlet_new(&x->x_obj, 0);
    x->x_state = f;
    return (x);
}

static void spigot_bang(t_spigot *x)
{
    if (x->x_state != 0) outlet_bang(x->x_obj.ob_outlet);
}

static void spigot_pointer(t_spigot *x, t_gpointer *gp)
{
    if (x->x_state != 0) outlet_pointer(x->x_obj.ob_outlet, gp);
}

static void spigot_float(t_spigot *x, t_float f)
{
    if (x->x_state != 0) outlet_float(x->x_obj.ob_outlet, f);
}

static void spigot_symbol(t_spigot *x, t_symbol *s)
{
    if (x->x_state != 0) outlet_symbol(x->x_obj.ob_outlet, s);
}

static void spigot_list(t_spigot *x, t_symbol *s, int argc, t_atom *argv)
{
    if (x->x_state != 0) outlet_list(x->x_obj.ob_outlet, s, argc, argv);
}

static void spigot_anything(t_spigot *x, t_symbol *s, int argc, t_atom *argv)
{
    if (x->x_state != 0) outlet_anything(x->x_obj.ob_outlet, s, argc, argv);
}

static void spigot_setup(void)
{
    spigot_class = class_new(gensym("spigot"), (t_newmethod)spigot_new, 0,
        sizeof(t_spigot), 0, A_DEFFLOAT, 0);
    class_addbang(spigot_class, spigot_bang);
    class_addpointer(spigot_class, spigot_pointer);
    class_addfloat(spigot_class, spigot_float);
    class_addsymbol(spigot_class, spigot_symbol);
    class_addlist(spigot_class, spigot_list);
    class_addanything(spigot_class, spigot_anything);
}

/* --------------------------- moses ----------------------------- */
static t_class *moses_class;

typedef struct _moses
{
    t_object x_ob;
    t_outlet *x_out2;
    t_float x_y;
} t_moses;

static void *moses_new(t_floatarg f)
{
    t_moses *x = (t_moses *)pd_new(moses_class);
    floatinlet_new(&x->x_ob, &x->x_y);
    outlet_new(&x->x_ob, &s_float);
    x->x_out2 = outlet_new(&x->x_ob, &s_float);
    x->x_y = f;
    return (x);
}

static void moses_float(t_moses *x, t_float f)
{
    if (f < x->x_y) outlet_float(x->x_ob.ob_outlet, f);
    else outlet_float(x->x_out2, f);
}

static void moses_setup(void)
{
    moses_class = class_new(gensym("moses"), (t_newmethod)moses_new, 0,
        sizeof(t_moses), 0, A_DEFFLOAT, 0);
    class_addfloat(moses_class, moses_float);
}

/* ----------------------- until --------------------- */

static t_class *until_class;

typedef struct _until
{
    t_object x_obj;
    int x_run;
    int x_count;
} t_until;

static void *until_new(void)
{
    t_until *x = (t_until *)pd_new(until_class);
    inlet_new(&x->x_obj, &x->x_obj.ob_pd, gensym("bang"), gensym("bang2"));
    outlet_new(&x->x_obj, &s_bang);
    x->x_run = 0;
    return (x);
}

static void until_bang(t_until *x)
{
    x->x_run = 1;
    x->x_count = -1;
    while (x->x_run && x->x_count)
        x->x_count--, outlet_bang(x->x_obj.ob_outlet);
}

static void until_float(t_until *x, t_float f)
{
    if (f < 0)
        f = 0;
    x->x_run = 1;
    x->x_count = f;
    while (x->x_run && x->x_count)
        x->x_count--, outlet_bang(x->x_obj.ob_outlet);
}

static void until_bang2(t_until *x)
{
    x->x_run = 0;
}

static void until_setup(void)
{
    until_class = class_new(gensym("until"), (t_newmethod)until_new, 0,
        sizeof(t_until), 0, 0);
    class_addbang(until_class, until_bang);
    class_addfloat(until_class, until_float);
    class_addmethod(until_class, (t_method)until_bang2, gensym("bang2"), 0);
}

/* ----------------------- makefilename --------------------- */

static t_class *makefilename_class;

typedef enum {
    NONE = 0,
    INT,
    FLOAT,
    STRING,
    POINTER,
} t_printtype;

typedef struct _makefilename
{
    t_object x_obj;
    t_symbol *x_format;
    t_printtype x_accept;
} t_makefilename;

static const char* _formatscan(const char*str, t_printtype*typ) {
    int infmt=0;
    for (; *str; str++) {
        if (!infmt && *str=='%') {
            infmt=1;
            continue;
        }
        if (infmt) {
            if (*str=='%') {
                infmt=0;
                continue;
            }
            if (strchr("-.#0123456789",*str)!=0)
                continue;
            if (*str=='s') {
                *typ = STRING;
                return str;
            }
            if (strchr("fgGeE",*str)!=0) {
                *typ = FLOAT;
                return str;
            }
            if (strchr("xXdiouc",*str)!=0) {
                *typ = INT;
                return str;
            }
           if (strchr("p",*str)!=0) {
                *typ = POINTER;
                return str;
            }
        }
    }
    *typ = NONE;
    return str;
}

static void makefilename_scanformat(t_makefilename *x)
{
    const char *str;
    t_printtype typ;
    if (!x->x_format) return;
    str = x->x_format->s_name;
    str = _formatscan(str, &typ);
    x->x_accept = typ;
    if (str && (NONE != typ)) {
            /* try again, to see if there's another format specifier (which we forbid) */
        str = _formatscan(str, &typ);
        if (NONE != typ) {
            pd_error(x, "makefilename: invalid format string '%s' (too many format specifiers)", x->x_format->s_name);
            x->x_format = 0;
            return;
        }
    }
}

static void *makefilename_new(t_symbol *s)
{
    t_makefilename *x = (t_makefilename *)pd_new(makefilename_class);
    if (!s || !*s->s_name)
        s = gensym("file.%d");
    outlet_new(&x->x_obj, &s_symbol);
    x->x_format = s;
    x->x_accept = NONE;
    makefilename_scanformat(x);
    return (x);
}

static void makefilename_float(t_makefilename *x, t_floatarg f)
{
    char buf[MAXPDSTRING];
    if(!x->x_format) {
        pd_error(x, "makefilename: no format specifier given");
        return;
    }
    switch(x->x_accept) {
    case NONE:
        sprintf(buf, "%s",  x->x_format->s_name);
        break;
    case INT: case POINTER:
        sprintf(buf, x->x_format->s_name, (int)f);
        break;
    case FLOAT:
        sprintf(buf, x->x_format->s_name, f);
        break;
    case STRING: {
        char buf2[MAXPDSTRING];
        sprintf(buf2, "%g", f);
        sprintf(buf, x->x_format->s_name, buf2);
        break;
    }
    default:
        sprintf(buf, "%s", x->x_format->s_name);
    }
    if (buf[0]!=0)
        outlet_symbol(x->x_obj.ob_outlet, gensym(buf));
}

static void makefilename_symbol(t_makefilename *x, t_symbol *s)
{
    char buf[MAXPDSTRING];
    if(!x->x_format) {
        pd_error(x, "makefilename: no format specifier given");
        return;
    }
    switch(x->x_accept) {
    case STRING: case POINTER:
        sprintf(buf, x->x_format->s_name, s->s_name);
        break;
    case INT:
        sprintf(buf, x->x_format->s_name, 0);
        break;
    case FLOAT:
        sprintf(buf, x->x_format->s_name, 0.);
        break;
    case NONE:
        sprintf(buf, "%s", x->x_format->s_name);
        break;
    default:
        sprintf(buf, "%s", x->x_format->s_name);
    }
    if (buf[0]!=0)
        outlet_symbol(x->x_obj.ob_outlet, gensym(buf));
}

static void makefilename_bang(t_makefilename *x)
{
    char buf[MAXPDSTRING];
    if(!x->x_format) {
        pd_error(x, "makefilename: no format specifier given");
        return;
    }
    switch(x->x_accept) {
    case INT:
        sprintf(buf, x->x_format->s_name, 0);
        break;
    case FLOAT:
        sprintf(buf, x->x_format->s_name, 0.);
        break;
    case NONE:
        sprintf(buf, "%s", x->x_format->s_name);
        break;
    default:
        sprintf(buf, "%s", x->x_format->s_name);
    }
    if (buf[0]!=0)
        outlet_symbol(x->x_obj.ob_outlet, gensym(buf));
}

static void makefilename_set(t_makefilename *x, t_symbol *s)
{
    x->x_format = s;
    makefilename_scanformat(x);
}

static void makefilename_setup(void)
{
    makefilename_class = class_new(gensym("makefilename"),
    (t_newmethod)makefilename_new, 0,
        sizeof(t_makefilename), 0, A_DEFSYM, 0);
    class_addfloat(makefilename_class, makefilename_float);
    class_addsymbol(makefilename_class, makefilename_symbol);
    class_addbang(makefilename_class, makefilename_bang);
    class_addmethod(makefilename_class, (t_method)makefilename_set,
        gensym("set"), A_SYMBOL, 0);
}

/* -------------------------- swap ------------------------------ */
static t_class *swap_class;

typedef struct _swap
{
    t_object x_obj;
    t_outlet *x_out2;
    t_float x_f1;
    t_float x_f2;
} t_swap;

static void *swap_new(t_floatarg f)
{
    t_swap *x = (t_swap *)pd_new(swap_class);
    x->x_f2 = f;
    x->x_f1 = 0;
    outlet_new(&x->x_obj, &s_float);
    x->x_out2 = outlet_new(&x->x_obj, &s_float);
    floatinlet_new(&x->x_obj, &x->x_f2);
    return (x);
}

static void swap_bang(t_swap *x)
{
    outlet_float(x->x_out2, x->x_f1);
    outlet_float(x->x_obj.ob_outlet, x->x_f2);
}

static void swap_float(t_swap *x, t_float f)
{
    x->x_f1 = f;
    swap_bang(x);
}

void swap_setup(void)
{
    swap_class = class_new(gensym("swap"), (t_newmethod)swap_new, 0,
        sizeof(t_swap), 0, A_DEFFLOAT, 0);
    class_addcreator((t_newmethod)swap_new, gensym("fswap"), A_DEFFLOAT, 0);
    class_addbang(swap_class, swap_bang);
    class_addfloat(swap_class, swap_float);
}

/* -------------------------- change ------------------------------ */
static t_class *change_class;

typedef struct _change
{
    t_object x_obj;
    t_float x_f;
} t_change;

static void *change_new(t_floatarg f)
{
    t_change *x = (t_change *)pd_new(change_class);
    x->x_f = f;
    outlet_new(&x->x_obj, &s_float);
    return (x);
}

static void change_bang(t_change *x)
{
    outlet_float(x->x_obj.ob_outlet, x->x_f);
}

static void change_float(t_change *x, t_float f)
{
    if (f != x->x_f)
    {
        x->x_f = f;
        outlet_float(x->x_obj.ob_outlet, x->x_f);
    }
}

static void change_set(t_change *x, t_float f)
{
    x->x_f = f;
}

void change_setup(void)
{
    change_class = class_new(gensym("change"), (t_newmethod)change_new, 0,
        sizeof(t_change), 0, A_DEFFLOAT, 0);
    class_addbang(change_class, change_bang);
    class_addfloat(change_class, change_float);
    class_addmethod(change_class, (t_method)change_set, gensym("set"),
        A_DEFFLOAT, 0);
}

/* -------------------- value ------------------------------ */

static t_class *value_class, *vcommon_class;

typedef struct vcommon
{
    t_pd c_pd;
    int c_refcount;
    t_atom c_atom;
} t_vcommon;

typedef struct _value
{
    t_object x_obj;
    t_symbol *x_sym;
    t_atom *x_atomstar;
} t_value;

    /* get a pointer to a named float variable.  The variable
    belongs to a "vcommon" object, which is created if necessary. */
t_float *value_get(t_symbol *s)
{
    t_atom *a = value_getatom(s);
    return &a->a_w.w_float;
}

    /* get a pointer to a named variable's underlying atom.  The variable
    belongs to a "vcommon" object, which is created if necessary. */
t_atom *value_getatom(t_symbol *s)
{
    t_vcommon *c = (t_vcommon *)pd_findbyclass(s, vcommon_class);
    if (!c)
    {
        c = (t_vcommon *)pd_new(vcommon_class);
        c->c_atom.a_w.w_float = 0;
        c->c_refcount = 0;
        pd_bind(&c->c_pd, s);
    }
    c->c_refcount++;
    return (&c->c_atom);
}

    /* release a variable.  This only frees the "vcommon" resource when the
    last interested party releases it. */
void value_release(t_symbol *s)
{
    t_vcommon *c = (t_vcommon *)pd_findbyclass(s, vcommon_class);
    if (c)
    {
        if (!--c->c_refcount)
        {
            pd_unbind(&c->c_pd, s);
            pd_free(&c->c_pd);
        }
    }
    else bug("value_release");
}

/*
 * value_getfloat -- obtain the float value of a "value" object
 *                  return 0 on success, 1 otherwise
 */
int value_getfloat(t_symbol *s, t_float *f)
{
    t_vcommon *c = (t_vcommon *)pd_findbyclass(s, vcommon_class);
    if (!c || c->c_atom.a_type != A_FLOAT)
        return (1);
    *f = c->c_atom.a_w.w_float;
    return (0);
}

/*
 * value_setfloat -- set the float value of a "value" object
 *                  return 0 on success, 1 otherwise
 */
int value_setfloat(t_symbol *s, t_float f)
{
    t_vcommon *c = (t_vcommon *)pd_findbyclass(s, vcommon_class);
    if (!c || c->c_atom.a_type != A_FLOAT)
        return (1);
    c->c_atom.a_w.w_float = f;
    return (0);
}

/*
 * value_getsymbol-- obtain the symbol value of a "value" object
 *                  return 0 on success, 1 otherwise
 */
int value_getsymbol(t_symbol *s, t_symbol *s2)
{
    t_vcommon *c = (t_vcommon *)pd_findbyclass(s, vcommon_class);
    if (!c || c->c_atom.a_type != A_SYMBOL)
        return (1);
    s2 = c->c_atom.a_w.w_symbol;
    return (0);
}

/*
 * value_setsymbol -- set the symbol value of a "value" object
 *                  return 0 on success, 1 otherwise
 */
int value_setsymbol(t_symbol *s, t_symbol *s2)
{
    t_vcommon *c = (t_vcommon *)pd_findbyclass(s, vcommon_class);
    if (!c || c->c_atom.a_type != A_SYMBOL)
        return (1);
    c->c_atom.a_w.w_symbol = s2;
    return (0);
}

static void vcommon_float(t_vcommon *x, t_float f)
{
    SETFLOAT(&x->c_atom, f);
}

static void vcommon_symbol(t_vcommon *x, t_symbol *s)
{
    SETSYMBOL(&x->c_atom, s);
}

static void *value_new(t_symbol *s)
{
    t_value *x = (t_value *)pd_new(value_class);
    if (!*s->s_name)
        inlet_new(&x->x_obj, &x->x_obj.ob_pd, gensym("symbol"), gensym("symbol2"));
    x->x_sym = s;
    x->x_atomstar = value_getatom(s);
    outlet_new(&x->x_obj, &s_symbol);
    return (x);
}

static void value_bang(t_value *x)
{
    switch(x->x_atomstar->a_type)
    {
        case A_SYMBOL:
            outlet_symbol(x->x_obj.ob_outlet, x->x_atomstar->a_w.w_symbol);
            break;
        case A_FLOAT:
            outlet_float(x->x_obj.ob_outlet, x->x_atomstar->a_w.w_float);
            break;
        default:
            break;
    }
}

static void value_float(t_value *x, t_float f)
{
    SETFLOAT(x->x_atomstar, f);
}

static void value_symbol(t_value *x, t_symbol *s)
{
    SETSYMBOL(x->x_atomstar, s);
}

/* set method */
static void value_symbol2(t_value *x, t_symbol *s)
{
    value_release(x->x_sym);
    x->x_sym = s;
    x->x_atomstar = value_getatom(s);
}

<<<<<<< HEAD
static void value_free(t_value *x)
=======
static void value_send(t_value *x, t_symbol *s)
{
    if (s->s_thing)
        pd_float(s->s_thing, *x->x_floatstar);
    else pd_error(x, "%s: no such object", s->s_name);
}

static void value_ff(t_value *x)
>>>>>>> 3c12b769
{
    value_release(x->x_sym);
}

static void value_setup(void)
{
    value_class = class_new(gensym("value"),
        (t_newmethod)value_new, (t_method)value_free,
        sizeof(t_value), 0, A_DEFSYMBOL, 0);
    class_addcreator((t_newmethod)value_new, gensym("v"), A_DEFSYMBOL, 0);
    class_addbang(value_class, value_bang);
    class_addfloat(value_class, value_float);
    class_addsymbol(value_class, value_symbol);
    class_addmethod(value_class, (t_method)value_symbol2, gensym("symbol2"),
        A_DEFSYM, 0);
    class_addmethod(value_class, (t_method)value_send, gensym("send"), A_SYMBOL, 0);
    vcommon_class = class_new(gensym("value"), 0, 0,
        sizeof(t_vcommon), CLASS_PD, 0);
    class_addfloat(vcommon_class, vcommon_float);
    class_addsymbol(vcommon_class, vcommon_symbol);
}

/* -------------- overall setup routine for this file ----------------- */

void x_connective_setup(void)
{
    pdint_setup();
    pdfloat_setup();
    pdsymbol_setup();
    bang_setup();
    send_setup();
    receive_setup();
    select_setup();
    route_setup();
    pack_setup();
    unpack_setup();
    trigger_setup();
    spigot_setup();
    moses_setup();
    until_setup();
    makefilename_setup();
    swap_setup();
    change_setup();
    value_setup();
}<|MERGE_RESOLUTION|>--- conflicted
+++ resolved
@@ -1675,9 +1675,6 @@
     x->x_atomstar = value_getatom(s);
 }
 
-<<<<<<< HEAD
-static void value_free(t_value *x)
-=======
 static void value_send(t_value *x, t_symbol *s)
 {
     if (s->s_thing)
@@ -1685,8 +1682,7 @@
     else pd_error(x, "%s: no such object", s->s_name);
 }
 
-static void value_ff(t_value *x)
->>>>>>> 3c12b769
+static void value_free(t_value *x)
 {
     value_release(x->x_sym);
 }
