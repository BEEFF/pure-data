--- conflicted
+++ resolved
@@ -43,9 +43,6 @@
                       -filetypes { {{Postscript} {.ps}} }]
     if {$filename ne ""} {
         set tkcanvas [tkcanvas_name $mytoplevel]
-<<<<<<< HEAD
-        $tkcanvas postscript -file $filename
-=======
         if {$::font_family eq "DejaVu Sans Mono"} {
             # FIXME hack to fix incorrect PS font naming,
             # this could be removed in the future
@@ -57,7 +54,6 @@
         } else {
             $tkcanvas postscript -file $filename
         }
->>>>>>> bd399d2c
     }
 }
 
