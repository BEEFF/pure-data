
package provide helpbrowser 0.2

namespace eval ::helpbrowser:: {
    variable libdirlist
    variable helplist
    variable reference_count
    variable reference_paths
    variable doctypes "*.{pd,pat,mxb,mxt,help,txt,htm,html,pdf}"

    namespace export open_helpbrowser
}

################## help browser and support functions #########################
proc ::helpbrowser::open_helpbrowser {} {
<<<<<<< HEAD
    if { [winfo exists .help_browser.frame] } {
        wm deiconify .help_browser
        raise .help_browser
        focus .help_browser
    } else {
        toplevel .help_browser -class HelpBrowser
        wm group .help_browser .
        wm transient .help_browser
        wm title .help_browser [_ "Help Browser"]
=======
    if { [winfo exists .helpbrowser.frame] } {
        wm deiconify .helpbrowser
        raise .helpbrowser
    } else {
        toplevel .helpbrowser -class HelpBrowser
        wm group .helpbrowser .
        wm transient .helpbrowser
        wm title .helpbrowser [_ "Help Browser"]
        bind .helpbrowser <$::modifier-Key-w> "wm withdraw .helpbrowser"
>>>>>>> fc339c76

        # destroy instead of withdraw, otherwise browser will stay in the
        # window list even though it should have been closed
        bind .help_browser <$::modifier-Key-w> "destroy .help_browser"

        # add menubar on Mac or menu will disappear when the browser is closed
        if {$::windowingsystem eq "aqua"} {
            .helpbrowser configure -menu $::dialog_menubar
        }

        wm resizable .helpbrowser 0 1
        frame .helpbrowser.frame
        pack .helpbrowser.frame -side top -fill both -expand 1
        build_references
        make_rootlistbox
    }
}

#check for deleting old listboxes
proc ::helpbrowser::check_destroy {level} {
	
	set winlist list
	set winlevel 0
	foreach child [winfo children .helpbrowser.frame] {
		regexp \\d+ $child winlevel
		if {$winlevel >= $level} {
			lappend winlist $child
		}
		unset -nocomplain winlevel
	}
	# check for [file readable]?
	# requires Tcl 8.5 but probably deals with special chars better:
	#        destroy {*}[lrange [winfo children .helpbrowser.frame] [expr {2 * $count}] end]
	
	if { [catch { eval destroy $winlist } errorMessage] } {
		::pdwindow::error "make_doclistbox: error destroying\n"
	}
}






# make the root listbox of the help browser using the pre-built lists
proc ::helpbrowser::make_rootlistbox {} {
    variable libdirlist
    variable helplist
    # exportselection 0 looks good, but selection gets easily out-of-sync
	set current_listbox [listbox "[set b .helpbrowser.frame.root0]" -yscrollcommand "$b-scroll set" \
                             -highlightbackground white -highlightthickness 5 \
                             -highlightcolor "#D6E5FC" -selectborderwidth 0 \
                             -height 20 -width 23 -exportselection 0 -bd 0]
	pack $current_listbox [scrollbar "$b-scroll" -command [list $current_listbox yview]] \
        -side left -fill both -expand 1
    # first show the directories (for easier navigation)
    foreach item [lsort  $libdirlist] {
        $current_listbox insert end $item
    }
    # then show the (potentially) long list of patches
    foreach item [lsort $helplist] {
        $current_listbox insert end $item
    }
	bind $current_listbox <Button-1> \
        [list ::helpbrowser::root_navigate %W %x %y]
    bind $current_listbox <Key-Return> \
        [list ::helpbrowser::root_right %W]
	bind $current_listbox <Double-ButtonRelease-1> \
        [list ::helpbrowser::root_doubleclick %W %x %y]
	bind $current_listbox <$::modifier-Key-o> \
        [list ::helpbrowser::root_doubleclick %W %x %y]
	bind $current_listbox <Key-Right> \
        [list ::helpbrowser::root_right %W]
	bind $current_listbox <FocusIn> \
		[list ::helpbrowser::scroll_destroy %W 2]
	focus $current_listbox
}

proc ::helpbrowser::scroll_destroy {window level} {
	$window xview 0
	check_destroy $level
}

proc ::helpbrowser::root_right {window} {

	variable reference_paths
	if {[set item [$window get active]] eq {}} {
        return
    }
	set filename $reference_paths($item)
    if {[file isdirectory $filename]} {
    	
        focus [make_liblistbox $filename]
    }
}
	

# navigate into a library/directory from the root
proc ::helpbrowser::root_navigate {window x y} {
    variable reference_paths
    if {[set item [$window get [$window index "@$x,$y"]]] eq {}} {
        return
    }
    set filename $reference_paths($item)
    if {[file isdirectory $filename]} {
        make_liblistbox $filename
    }
}

# double-click action to open the folder
proc ::helpbrowser::root_doubleclick {window x y} {
    variable reference_paths
    if {[set listname [$window get [$window index "@$x,$y"]]] eq {}} {
        return
    }
    set dir [file dirname $reference_paths($listname)]
    set filename [file tail $reference_paths($listname)]
    ::pdwindow::verbose 0 "menu_doc_open $dir $filename"
    if { [catch {menu_doc_open $dir $filename} fid] } {
        ::pdwindow::error "Could not open $dir/$filename\n"
    }
}

# make the listbox to show the first level contents of a libdir
proc ::helpbrowser::make_liblistbox {dir} {
    variable doctypes
    check_destroy 1
    # exportselection 0 looks good, but selection gets easily out-of-sync
	set current_listbox [listbox "[set b .helpbrowser.frame.root1]" -yscrollcommand "$b-scroll set" \
                             -highlightbackground white -highlightthickness 5 \
                             -highlightcolor "#D6E5FC" -selectborderwidth 0 \
                             -height 20 -width 23 -exportselection 0 -bd 0]
	pack $current_listbox [scrollbar "$b-scroll" -command [list $current_listbox yview]] \
        -side left -fill both -expand 1
	foreach item [lsort -dictionary [glob -directory $dir -nocomplain -types {d} -- *]] {
        if {[glob -directory $item -nocomplain -types {f} -- $doctypes] ne "" ||
            [glob -directory $item -nocomplain -types {d} -- *] ne ""} {
            $current_listbox insert end "[file tail $item]/"
        }
    }
    foreach item [lsort -dictionary [glob -directory $dir -nocomplain -types {f} -- \
                                         *-{help,meta}.pd]]  {
        $current_listbox insert end [file tail $item]
	}
    $current_listbox insert end "___________________________"
    foreach item [lsort -dictionary [glob -directory $dir -nocomplain -types {f} -- \
                                         *.txt]]  {
        $current_listbox insert end [file tail $item]
	}
	
	bind $current_listbox <Button-1> \
        [list ::helpbrowser::dir_navigate $dir 2 %W %x %y]
	bind $current_listbox <Double-ButtonRelease-1> \
        [list ::helpbrowser::dir_doubleclick $dir 2 %W %x %y]
	bind $current_listbox <Key-Return> \
        [list ::helpbrowser::dir_right $dir 2 %W]
    bind $current_listbox <Key-Right> \
        [list ::helpbrowser::dir_right $dir 2 %W]
    bind $current_listbox <Key-Left> \
        [list ::helpbrowser::dir_left 0]
    bind $current_listbox <FocusIn> \
		[list ::helpbrowser::scroll_destroy %W 3]
    return $current_listbox
}

proc ::helpbrowser::make_doclistbox {dir count} {
    variable doctypes

    check_destroy $count
    # exportselection 0 looks good, but selection gets easily out-of-sync
	set current_listbox [listbox "[set b .helpbrowser.frame.root$count]" \
                             -yscrollcommand "$b-scroll set" \
                             -highlightbackground white -highlightthickness 5 \
                             -highlightcolor "#D6E5FC" -selectborderwidth 0 \
                             -height 20 -width 23 -exportselection 0 -bd 0]
	pack $current_listbox [scrollbar "$b-scroll" -command "$current_listbox yview"] \
        -side left -fill both -expand 1
    
	foreach item [lsort -dictionary [glob -directory $dir -nocomplain -types {d} -- *]] {
		$current_listbox insert end "[file tail $item]/"
    }
	foreach item [lsort -dictionary [glob -directory $dir -nocomplain -types {f} -- \
                                         $doctypes]]  {
		$current_listbox insert end [file tail $item]
	}
	incr count
	bind $current_listbox <Button-1> \
        "::helpbrowser::dir_navigate {$dir} $count %W %x %y"
    bind $current_listbox <Key-Right> \
        "::helpbrowser::dir_right {$dir} $count %W"
    bind $current_listbox <Key-Left> \
        "::helpbrowser::dir_left [expr $count - 2]"
	bind $current_listbox <Double-ButtonRelease-1> \
        "::helpbrowser::dir_doubleclick {$dir} $count %W %x %y"
    bind $current_listbox <Key-Return> \
        "::helpbrowser::dir_right {$dir} $count %W"
    bind $current_listbox <FocusIn> \
		"[list ::helpbrowser::scroll_destroy %W [expr $count + 1]]"
	return $current_listbox
}

proc ::helpbrowser::dir_left {count} {
    focus .helpbrowser.frame.root$count
}

proc ::helpbrowser::dir_right {dir count window} {
    if {[set newdir [$window get active]] eq {}} {
        return
    }
    
    set dir_to_open [file join $dir $newdir]
    if {[file isdirectory $dir_to_open]} {
        focus [make_doclistbox $dir_to_open $count]
    }
}

# navigate into an actual directory
proc ::helpbrowser::dir_navigate {dir count window x y} {
    if {[set newdir [$window get [$window index "@$x,$y"]]] eq {}} {
        return
    }
    set dir_to_open [file join $dir $newdir]
    if {[file isdirectory $dir_to_open]} {
        make_doclistbox $dir_to_open $count
    }
}

proc ::helpbrowser::dir_doubleclick {dir count window x y} {
    if {[set filename [$window get [$window index "@$x,$y"]]] eq {}} {
        return
    }
    if { [catch {menu_doc_open $dir $filename} fid] } {
        ::pdwindow::error "Could not open $dir/$filename\n"
    }
}

proc ::helpbrowser::rightclickmenu {dir count window x y} {
    if {[set filename [$window get [$window index "@$x,$y"]]] eq {}} {
        return
    }
    if { [catch {menu_doc_open $dir $filename} fid] } {
        ::pdwindow::error "Could not open $dir/$filename\n"
    }
}

#------------------------------------------------------------------------------#
# build help browser trees

# TODO check file timestamp against timestamp of when tree was built

proc ::helpbrowser::findfiles {basedir pattern} {
    set basedir [string trimright [file join [file normalize $basedir] { }]]
    set filelist {}

    # Look in the current directory for matching files, -type {f r}
    # means ony readable normal files are looked at, -nocomplain stops
    # an error being thrown if the returned list is empty
    foreach filename [glob -nocomplain -type {f r} -path $basedir $pattern] {
        lappend filelist $filename
    }

    foreach dirName [glob -nocomplain -type {d  r} -path $basedir *] {
        set subdirlist [findfiles $dirName $pattern]
        if { [llength $subdirlist] > 0 } {
            foreach subdirfile $subdirlist {
                lappend filelist $subdirfile
            }
        }
    }
    return $filelist
}

proc ::helpbrowser::add_entry {reflist entry} {
    variable libdirlist
    variable helplist
    variable reference_paths
    variable reference_count
    set entryname [file tail $entry]
    # if we are checking libdirs, then check to see if there is already a
    # libdir with that name that has been discovered in the path.  If so, dump
    # a warning. The trailing slash on $entryname is added below when
    # $entryname is a dir
    if {$reflist eq "libdirlist" && [lsearch -exact $libdirlist $entryname/] > -1} {
        ::pdwindow::error "WARNING: duplicate '$entryname' library found!\n"
        ::pdwindow::error "  '$reference_paths($entryname/)' is active\n"
        ::pdwindow::error "  '$entry' is duplicate\n"
        incr reference_count($entryname)
        append entryname "/ ($reference_count($entryname))"
    } else {
        set reference_count($entryname) 1
        if {[file isdirectory $entry]} {
            append entryname "/"
        }
    }
    lappend $reflist $entryname
    set reference_paths($entryname) $entry
}

proc ::helpbrowser::build_references {} {
    variable libdirlist {" Pure Data/" "---- libraries: -----"}
    variable helplist {}
    variable reference_count
    variable reference_paths

    array set reference_count {}
    array set reference_paths [list \
                                   " Pure Data/" $::sys_libdir/doc \
                                   "---- libraries: -----" "" \
                                  ]
    foreach pathdir $::sys_staticpath {
        if { ! [file isdirectory $pathdir]} {continue}

        # Fix the directory name, this ensures the directory name is in the
        # native format for the platform and contains a final directory seperator
        set dir [string trimright [file join [file normalize $pathdir] { }]]

        ## don't find libdirs anymore: supported libs should be in search path
		# Directory comes from sys_staticpath (aka hardcoded)
		# Then add an entry for each subdir of this directory in Help browser's root column :
		
		foreach filename [glob -nocomplain -type d -path $dir "*"] {
			add_entry libdirlist $filename
		}
        ## find the stray help patches
        foreach filename [glob -nocomplain -type f -path $dir "*-help.pd"] {
            add_entry helplist $filename
        }
    }
}
<|MERGE_RESOLUTION|>--- conflicted
+++ resolved
@@ -13,17 +13,6 @@
 
 ################## help browser and support functions #########################
 proc ::helpbrowser::open_helpbrowser {} {
-<<<<<<< HEAD
-    if { [winfo exists .help_browser.frame] } {
-        wm deiconify .help_browser
-        raise .help_browser
-        focus .help_browser
-    } else {
-        toplevel .help_browser -class HelpBrowser
-        wm group .help_browser .
-        wm transient .help_browser
-        wm title .help_browser [_ "Help Browser"]
-=======
     if { [winfo exists .helpbrowser.frame] } {
         wm deiconify .helpbrowser
         raise .helpbrowser
@@ -33,13 +22,7 @@
         wm transient .helpbrowser
         wm title .helpbrowser [_ "Help Browser"]
         bind .helpbrowser <$::modifier-Key-w> "wm withdraw .helpbrowser"
->>>>>>> fc339c76
-
-        # destroy instead of withdraw, otherwise browser will stay in the
-        # window list even though it should have been closed
-        bind .help_browser <$::modifier-Key-w> "destroy .help_browser"
-
-        # add menubar on Mac or menu will disappear when the browser is closed
+
         if {$::windowingsystem eq "aqua"} {
             .helpbrowser configure -menu $::dialog_menubar
         }
